--- conflicted
+++ resolved
@@ -129,11 +129,7 @@
 		//find_hard_adders_for_sub();
 		register_hard_blocks();
 
-<<<<<<< HEAD
-		/* get odin soft_logic definition file */
-=======
     /* get odin soft_logic definition file */
->>>>>>> 222bedfc
     std::string soft_distribution(global_args.adder_def);
     if(!hard_adders && soft_distribution == "default")
     {
