#include "rr_node.h"
#include "rr_graph_storage.h"
#include "globals.h"
#include "vpr_error.h"

/* Member function of "t_rr_node" used to retrieve a routing *
 * resource type string by its index, which is defined by           *
 * "t_rr_type type".												*/

const char* t_rr_node::type_string() const {
    // ESR API The contents of this function have been temporarily replaced
    // Once the RRGraphView API is complete, this function will be removed completely
    return rr_node_typename[g_vpr_ctx.device().rr_graph.node_type(id_)];
}

//Returns the max 'length' over the x or y direction
short t_rr_node::length() const {
    return std::max(
        storage_->node_yhigh(id_) - storage_->node_ylow(id_),
        storage_->node_xhigh(id_) - storage_->node_xlow(id_));
}

bool t_rr_node::edge_is_configurable(t_edge_size iedge) const {
    auto iswitch = edge_switch(iedge);

    auto& device_ctx = g_vpr_ctx.device();

    return device_ctx.rr_switch_inf[iswitch].configurable();
}

bool t_rr_node::validate() const {
    //Check internal assumptions about RR node are valid
    t_edge_size iedge = 0;
    for (auto edge : edges()) {
        if (edge < num_configurable_edges()) {
            if (!edge_is_configurable(edge)) {
                VPR_FATAL_ERROR(VPR_ERROR_ROUTE, "RR Node non-configurable edge found in configurable edge list");
            }
        } else {
            if (edge_is_configurable(edge)) {
                VPR_FATAL_ERROR(VPR_ERROR_ROUTE, "RR Node configurable edge found in non-configurable edge list");
            }
        }
        ++iedge;
    }

    if (iedge != num_edges()) {
        VPR_FATAL_ERROR(VPR_ERROR_ROUTE, "RR Node Edge iteration does not match edge size");
    }

    return true;
}

void t_rr_node::set_cost_index(RRIndexedDataId new_cost_index) {
    storage_->set_node_cost_index(id_, new_cost_index);
}

<<<<<<< HEAD
void t_rr_node::add_side(e_side new_side) {
    storage_->add_node_side(id_, new_side);
=======
void t_rr_node::set_rc_index(short new_rc_index) {
    storage_->set_node_rc_index(id_, new_rc_index);
>>>>>>> 82b7a2d9
}<|MERGE_RESOLUTION|>--- conflicted
+++ resolved
@@ -53,13 +53,4 @@
 
 void t_rr_node::set_cost_index(RRIndexedDataId new_cost_index) {
     storage_->set_node_cost_index(id_, new_cost_index);
-}
-
-<<<<<<< HEAD
-void t_rr_node::add_side(e_side new_side) {
-    storage_->add_node_side(id_, new_side);
-=======
-void t_rr_node::set_rc_index(short new_rc_index) {
-    storage_->set_node_rc_index(id_, new_rc_index);
->>>>>>> 82b7a2d9
 }