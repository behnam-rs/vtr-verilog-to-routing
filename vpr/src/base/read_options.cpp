--- conflicted
+++ resolved
@@ -2297,11 +2297,7 @@
         .show_in(argparse::ShowIn::HELP_ONLY);
 
     route_grp.add_argument(args.flat_routing, "--flat_routing")
-<<<<<<< HEAD
-        .help("Cause the VPR Router to route the nets from/to primitives")
-=======
         .help("Enable VPR's flat routing (routing the nets from the source primitive to the destination primitive)")
->>>>>>> 8cf5bc19
         .default_value("false")
         .show_in(argparse::ShowIn::HELP_ONLY);
 
