--- conflicted
+++ resolved
@@ -1865,8 +1865,8 @@
     /* Connection SINKS and SOURCES to their pins - Initializing IPINs/OPINs. */
     for (size_t i = 0; i < grid.width(); ++i) {
         for (size_t j = 0; j < grid.height(); ++j) {
-            if (grid[i][j].width_offset == 0 && grid[i][j].height_offset == 0) {
-                t_physical_tile_type_ptr physical_tile = grid[i][j].type;
+            if (grid.get_width_offset(i, j) == 0 && grid.get_height_offset(i, j) == 0) {
+                t_physical_tile_type_ptr physical_tile = grid.get_physical_type(i, j);
                 std::vector<int> class_num_vec;
                 std::vector<int> pin_num_vec;
                 class_num_vec = get_tile_root_classes(physical_tile);
@@ -2056,8 +2056,8 @@
     int num_edges = 0;
     for (size_t i = 0; i < grid.width(); ++i) {
         for (size_t j = 0; j < grid.height(); ++j) {
-            if (grid[i][j].width_offset == 0 && grid[i][j].height_offset == 0) {
-                t_physical_tile_type_ptr physical_tile = grid[i][j].type;
+            if (grid.get_width_offset(i, j) == 0 && grid.get_height_offset(i, j) == 0) {
+                t_physical_tile_type_ptr physical_tile = grid.get_physical_type(i, j);
                 std::vector<int> class_num_vec;
                 std::vector<int> pin_num_vec;
                 class_num_vec = get_cluster_netlist_intra_tile_classes_at_loc(i, j, physical_tile);
@@ -2422,326 +2422,9 @@
 
     device_ctx.switch_fanin_remap.clear();
 
-<<<<<<< HEAD
+    device_ctx.rr_graph_is_flat = false;
+
     invalidate_router_lookahead_cache();
-}
-
-static void build_rr_sinks_sources(RRGraphBuilder& rr_graph_builder,
-                                   const int i,
-                                   const int j,
-                                   t_rr_edge_info_set& rr_edges_to_create,
-                                   const int delayless_switch,
-                                   const DeviceGrid& grid) {
-    /* Loads IPIN, SINK, SOURCE, and OPIN.
-     * Loads IPIN to SINK edges, and SOURCE to OPIN edges */
-
-    /* Since we share nodes within a large block, only
-     * start tile can initialize sinks, sources, and pins */
-    int tile_width_offset = grid.get_width_offset(i, j);
-    int tile_height_offset = grid.get_height_offset(i, j);
-    if (tile_width_offset > 0 || tile_height_offset > 0)
-        return;
-
-    auto type = grid.get_physical_type(i, j);
-    int num_class = (int)type->class_inf.size();
-    int num_pins = type->num_pins;
-
-    auto& device_ctx = g_vpr_ctx.device();
-    auto& mutable_device_ctx = g_vpr_ctx.mutable_device();
-    const auto& rr_graph = device_ctx.rr_graph;
-
-    /* SINK and SOURCE-to-OPIN edges */
-    //int edges_created =0;
-    for (int iclass = 0; iclass < num_class; ++iclass) {
-        RRNodeId inode = RRNodeId::INVALID();
-        auto class_type = get_class_type_from_class_physical_num(type, iclass);
-        if (class_type == DRIVER) { /* SOURCE */
-            inode = rr_graph_builder.node_lookup().find_node(i, j, SOURCE, iclass);
-            VTR_ASSERT(inode);
-
-            //Retrieve all the physical OPINs associated with this source, this includes
-            //those at different grid tiles of this block
-            std::vector<RRNodeId> opin_nodes;
-            for (int width_offset = 0; width_offset < type->width; ++width_offset) {
-                for (int height_offset = 0; height_offset < type->height; ++height_offset) {
-                    auto pin_list = get_pin_list_from_class_physical_num(type, iclass);
-                    for (int pin_num : pin_list) {
-                        std::vector<RRNodeId> physical_pins = rr_graph_builder.node_lookup().find_nodes_at_all_sides(i + width_offset, j + height_offset, OPIN, pin_num);
-                        opin_nodes.insert(opin_nodes.end(), physical_pins.begin(), physical_pins.end());
-                    }
-                }
-            }
-
-            //Connect the SOURCE to each OPIN
-            //edges_created += opin_nodes.size();
-            for (size_t iedge = 0; iedge < opin_nodes.size(); ++iedge) {
-                rr_edges_to_create.emplace_back(inode, opin_nodes[iedge], delayless_switch);
-            }
-
-            rr_graph_builder.set_node_cost_index(inode, RRIndexedDataId(SOURCE_COST_INDEX));
-            rr_graph_builder.set_node_type(inode, SOURCE);
-        } else { /* SINK */
-            VTR_ASSERT(class_type == RECEIVER);
-            inode = rr_graph_builder.node_lookup().find_node(i, j, SINK, iclass);
-
-            VTR_ASSERT(inode);
-
-            /* NOTE:  To allow route throughs through clbs, change the lines below to  *
-             * make an edge from the input SINK to the output SOURCE.  Do for just the *
-             * special case of INPUTS = class 0 and OUTPUTS = class 1 and see what it  *
-             * leads to.  If route throughs are allowed, you may want to increase the  *
-             * base cost of OPINs and/or SOURCES so they aren't used excessively.      */
-
-            /* TODO: The casting will be removed when RRGraphBuilder has the following APIs:
-             * - set_node_cost_index(RRNodeId, int);
-             * - set_node_type(RRNodeId, t_rr_type);
-             */
-            rr_graph_builder.set_node_cost_index(inode, RRIndexedDataId(SINK_COST_INDEX));
-            rr_graph_builder.set_node_type(inode, SINK);
-        }
-
-        /* Things common to both SOURCEs and SINKs.   */
-        rr_graph_builder.set_node_capacity(inode, get_class_num_pins_from_class_physical_num(type, iclass));
-        rr_graph_builder.set_node_coordinates(inode, i, j, i + type->width - 1, j + type->height - 1);
-        float R = 0.;
-        float C = 0.;
-        rr_graph_builder.set_node_rc_index(inode, NodeRCIndex(find_create_rr_rc_data(R, C, mutable_device_ctx.rr_rc_data)));
-        rr_graph_builder.set_node_class_num(inode, iclass);
-    }
-
-    /* Connect IPINS to SINKS and initialize OPINS */
-    //We loop through all the pin locations on the block to initialize the IPINs/OPINs,
-    //and hook-up the IPINs to sinks.
-    for (int ipin = 0; ipin < num_pins; ++ipin) {
-        for (e_side side : SIDES) {
-            for (int width_offset = 0; width_offset < type->width; ++width_offset) {
-                for (int height_offset = 0; height_offset < type->height; ++height_offset) {
-                    if (type->pinloc[width_offset][height_offset][side][ipin]) {
-                        RRNodeId inode = RRNodeId::INVALID();
-                        auto pin_type = get_pin_type_from_pin_physical_num(type, ipin);
-                        auto class_physical_num = get_class_num_from_pin_physical_num(type, ipin);
-
-                        if (pin_type == RECEIVER) {
-                            //Connect the input pin to the sink
-                            inode = rr_graph_builder.node_lookup().find_node(i + width_offset, j + height_offset, IPIN, ipin, side);
-
-                            /* Input pins are uniquified, we may not always find one */
-                            if (inode) {
-                                RRNodeId to_node = rr_graph_builder.node_lookup().find_node(i, j, SINK, class_physical_num);
-
-                                //Add info about the edge to be created
-                                rr_edges_to_create.emplace_back(inode, to_node, delayless_switch);
-                                //edges_created ++;
-                                rr_graph_builder.set_node_cost_index(inode, RRIndexedDataId(IPIN_COST_INDEX));
-                                rr_graph_builder.set_node_type(inode, IPIN);
-                            }
-                        } else {
-                            VTR_ASSERT(pin_type == DRIVER);
-                            //Initialize the output pin
-                            // Note that we leave it's out-going edges unconnected (they will be hooked up to global routing later)
-                            inode = rr_graph_builder.node_lookup().find_node(i + width_offset, j + height_offset, OPIN, ipin, side);
-
-                            /* Output pins may not exist on some sides, we may not always find one */
-                            if (inode) {
-                                //Initially left unconnected
-                                rr_graph_builder.set_node_cost_index(inode, RRIndexedDataId(OPIN_COST_INDEX));
-                                rr_graph_builder.set_node_type(inode, OPIN);
-                            }
-                        }
-
-                        /* Common to both DRIVERs and RECEIVERs */
-                        if (inode) {
-                            rr_graph_builder.set_node_capacity(inode, 1);
-                            float R = 0.;
-                            float C = 0.;
-                            rr_graph_builder.set_node_rc_index(inode, NodeRCIndex(find_create_rr_rc_data(R, C, mutable_device_ctx.rr_rc_data)));
-                            rr_graph_builder.set_node_pin_num(inode, ipin);
-
-                            //Note that we store the grid tile location and side where the pin is located,
-                            //which greatly simplifies the drawing code
-                            //For those pins located on multiple sides, we save the rr node index
-                            //for the pin on all sides at which it exists
-                            //As such, multipler driver problem can be avoided.
-                            rr_graph_builder.set_node_coordinates(inode, i + width_offset, j + height_offset, i + width_offset, j + height_offset);
-                            rr_graph_builder.add_node_side(inode, side);
-
-                            // Sanity check
-                            VTR_ASSERT(rr_graph.is_node_on_specific_side(RRNodeId(inode), side));
-                            VTR_ASSERT(type->pinloc[width_offset][height_offset][side][rr_graph.node_pin_num(RRNodeId(inode))]);
-                        }
-                    }
-                }
-            }
-        }
-    }
-}
-
-static void build_internal_rr_sinks_sources_flat(RRGraphBuilder& rr_graph_builder,
-                                                 const int i,
-                                                 const int j,
-                                                 t_rr_edge_info_set& rr_edges_to_create,
-                                                 const int delayless_switch,
-                                                 const DeviceGrid& grid) {
-    /* Loads IPIN, SINK, SOURCE, and OPIN.
-     * Loads IPIN to SINK edges, and SOURCE to OPIN edges */
-
-    /* Since we share nodes within a large block, only
-     * start tile can initialize sinks, sources, and pins */
-    int width_offset = grid.get_width_offset(i, j);
-    int height_offset = grid.get_height_offset(i, j);
-    if (width_offset > 0 || height_offset > 0)
-        return;
-    auto& place_ctx = g_vpr_ctx.placement();
-    auto type = grid.get_physical_type(i, j);
-
-    auto grid_block = place_ctx.grid_blocks[i][j];
-    //iterate over different sub tiles inside a tile
-    for (int abs_cap = 0; abs_cap < type->capacity; abs_cap++) {
-        if (grid_block.subtile_empty(abs_cap)) {
-            continue;
-        }
-        auto cluster_blk_id = grid_block.blocks[abs_cap];
-        VTR_ASSERT(cluster_blk_id != ClusterBlockId::INVALID() || cluster_blk_id != EMPTY_BLOCK_ID);
-
-        auto num_class_pairs = get_cluster_internal_class_pairs(cluster_blk_id);
-        /* Initialize SINK/SOURCE nodes and connect them to their respective pins */
-        for (auto class_pair : num_class_pairs) {
-            int class_id = class_pair.first;
-            auto class_inf = class_pair.second;
-            /* Add the IPIN->SINK and SRC->OPIN edges */
-            /* We assume that the physical number of internal classes is higher than the number of
-             * classes on the border of the tile */
-            VTR_ASSERT(class_id >= (int)type->class_inf.size());
-            add_internal_rr_class(class_inf,
-                                  class_id,
-                                  rr_graph_builder,
-                                  type,
-                                  i,
-                                  j,
-                                  rr_edges_to_create,
-                                  delayless_switch);
-        }
-
-        auto pins = get_cluster_internal_ipin_opin(cluster_blk_id);
-        for (auto pin : pins) {
-            /* We assume that the physical number of an internal pin is higher that the number of
-             * pins on the border of the tile */
-            VTR_ASSERT(pin >= type->num_pins);
-            add_internal_rr_ipin_and_opin(rr_graph_builder,
-                                          type,
-                                          pin,
-                                          i,
-                                          j,
-                                          0 /* We assume that internal pins are located at the root-location */,
-                                          0 /* We assume that internal pins are located at the root-location */,
-                                          e_side::TOP /* We assume that internal pins are located at the TOP */);
-        }
-    }
-}
-
-static void add_internal_rr_class(const t_class* class_inf,
-                                  const int class_id,
-                                  RRGraphBuilder& rr_graph_builder,
-                                  t_physical_tile_type_ptr physical_tile,
-                                  const int i,
-                                  const int j,
-                                  t_rr_edge_info_set& rr_edges_to_create,
-                                  const int delayless_switch) {
-    auto& mutable_device_ctx = g_vpr_ctx.mutable_device();
-    // If class is related to the pins on the tile, the connection is already added
-    VTR_ASSERT(!is_class_on_tile(physical_tile, class_id));
-    RRNodeId class_inode = RRNodeId::INVALID();
-
-    auto class_type = class_inf->type;
-    auto node_type = (class_type == DRIVER) ? t_rr_type::SOURCE : t_rr_type::SINK;
-    std::vector<RRNodeId> connected_primitive_nodes_id;
-
-    // Get RR Node ID of the given SINK/SRC pin
-    class_inode = rr_graph_builder.node_lookup().find_node(i, j, node_type, class_id);
-
-    // Iterate over the pins connected to the given SINK/SRC pin to add the edge between them and
-    // the SINK/SRC pin
-    for (int ipin = 0; ipin < class_inf->num_pins; ++ipin) {
-        int pin_physical_num = class_inf->pinlist[ipin];
-        node_type = (class_type == DRIVER) ? t_rr_type::OPIN : t_rr_type::IPIN;
-        RRNodeId node_id = rr_graph_builder.node_lookup().find_node(i, j, node_type, pin_physical_num, e_side::TOP);
-        if (class_type == DRIVER)
-            rr_edges_to_create.emplace_back(class_inode, node_id, delayless_switch);
-        else
-            rr_edges_to_create.emplace_back(node_id, class_inode, delayless_switch);
-    }
-
-    if (class_type == DRIVER) {
-        rr_graph_builder.set_node_cost_index(class_inode, RRIndexedDataId(SOURCE_COST_INDEX));
-        rr_graph_builder.set_node_type(class_inode, SOURCE);
-    } else {
-        VTR_ASSERT(class_type == RECEIVER);
-
-        rr_graph_builder.set_node_cost_index(class_inode, RRIndexedDataId(SINK_COST_INDEX));
-        rr_graph_builder.set_node_type(class_inode, SINK);
-    }
-
-    rr_graph_builder.set_node_capacity(class_inode, class_inf->num_pins);
-    rr_graph_builder.set_node_coordinates(class_inode, i, j, i + physical_tile->width - 1, j + physical_tile->height - 1);
-    float R = 0.;
-    float C = 0.;
-    rr_graph_builder.set_node_rc_index(class_inode, NodeRCIndex(find_create_rr_rc_data(R, C, mutable_device_ctx.rr_rc_data)));
-    rr_graph_builder.set_node_class_num(class_inode, class_id);
-}
-
-static void add_internal_rr_ipin_and_opin(RRGraphBuilder& rr_graph_builder,
-                                          t_physical_tile_type_ptr physical_tile,
-                                          const int pin_ptc,
-                                          const int i,
-                                          const int j,
-                                          const int width_offset,
-                                          const int height_offset,
-                                          const e_side side) {
-    VTR_ASSERT(!is_pin_on_tile(physical_tile, pin_ptc));
-    auto& device_ctx = g_vpr_ctx.device();
-    auto& mutable_device_ctx = g_vpr_ctx.mutable_device();
-    const auto& rr_graph = device_ctx.rr_graph;
-    RRNodeId pin_node_id = RRNodeId::INVALID();
-
-    e_pin_type pin_type = get_pin_type_from_pin_physical_num(physical_tile, pin_ptc);
-    VTR_ASSERT(pin_type == DRIVER || pin_type == RECEIVER);
-    t_rr_type node_type = (pin_type == DRIVER) ? t_rr_type::OPIN : t_rr_type::IPIN;
-
-    pin_node_id = rr_graph_builder.node_lookup().find_node(i + width_offset, j + height_offset, node_type, pin_ptc, side);
-    VTR_ASSERT(pin_node_id != RRNodeId::INVALID());
-
-    if (node_type == IPIN) {
-        rr_graph_builder.set_node_cost_index(pin_node_id, RRIndexedDataId(IPIN_COST_INDEX));
-    } else {
-        VTR_ASSERT(node_type == OPIN);
-        rr_graph_builder.set_node_cost_index(pin_node_id, RRIndexedDataId(OPIN_COST_INDEX));
-    }
-
-    rr_graph_builder.set_node_type(pin_node_id, node_type);
-
-    rr_graph_builder.set_node_capacity(pin_node_id, 1);
-    float R = 0.;
-    float C = 0.;
-    rr_graph_builder.set_node_rc_index(pin_node_id, NodeRCIndex(find_create_rr_rc_data(R, C, mutable_device_ctx.rr_rc_data)));
-    rr_graph_builder.set_node_pin_num(pin_node_id, pin_ptc);
-
-    //Note that we store the grid tile location and side where the pin is located,
-    //which greatly simplifies the drawing code
-    //For those pins located on multiple sides, we save the rr node index
-    //for the pin on all sides at which it exists
-    //As such, multipler driver problem can be avoided.
-    rr_graph_builder.set_node_coordinates(pin_node_id, i + width_offset, j + height_offset, i + width_offset, j + height_offset);
-    rr_graph_builder.add_node_side(pin_node_id, side);
-
-    // Sanity check
-    VTR_ASSERT(rr_graph.is_node_on_specific_side(RRNodeId(pin_node_id), side));
-    if (is_pin_on_tile(physical_tile, pin_ptc))
-        VTR_ASSERT(physical_tile->pinloc[width_offset][height_offset][side][rr_graph.node_pin_num(RRNodeId(pin_node_id))]);
-=======
-    device_ctx.rr_graph_is_flat = false;
-
-    invalidate_router_lookahead_cache();
->>>>>>> 2031f1f4
 }
 
 static void build_cluster_internal_edges(RRGraphBuilder& rr_graph_builder,
