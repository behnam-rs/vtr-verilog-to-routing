--- conflicted
+++ resolved
@@ -207,11 +207,7 @@
     bool is_fringe_warning_sent = false;
 
     for (size_t inode = 0; inode < device_ctx.rr_nodes.size(); inode++) {
-<<<<<<< HEAD
         t_rr_type rr_type = rr_graph.node_type(RRNodeId(inode));
-=======
-        t_rr_type rr_type = device_ctx.rr_nodes.node_type(RRNodeId(inode));
->>>>>>> f6c1dca5
 
         if (rr_type != SOURCE) {
             if (total_edges_to_node[inode] < 1 && !rr_node_is_global_clb_ipin(inode)) {
@@ -592,13 +588,9 @@
     /* TODO: this function should be reworked later to adapt RRGraphView interface 
      *       once xlow(), ylow(), side() APIs are implemented
      */
-<<<<<<< HEAD
     auto& device_ctx = g_vpr_ctx.device();
     const auto& rr_graph = device_ctx.rr_graph;
     VTR_ASSERT(rr_graph.node_type(node.id()) == IPIN || rr_graph.node_type(node.id()) == OPIN);
-=======
-    VTR_ASSERT(node.type() == IPIN || node.type() == OPIN);
->>>>>>> f6c1dca5
 
     if ((node.xlow() == 0 && !node.is_node_on_specific_side(RIGHT))                          //left device edge connects only along block's right side
         || (node.ylow() == int(grid.height() - 1) && !node.is_node_on_specific_side(BOTTOM)) //top device edge connects only along block's bottom side
