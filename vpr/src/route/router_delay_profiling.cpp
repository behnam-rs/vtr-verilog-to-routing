#include "router_delay_profiling.h"
#include "globals.h"
#include "route_tree_type.h"
#include "route_common.h"
#include "route_timing.h"
#include "route_tree_timing.h"
#include "route_export.h"
#include "rr_graph.h"
#include "vtr_time.h"
#include "draw.h"

static t_rt_node* setup_routing_resources_no_net(int source_node);

RouterDelayProfiler::RouterDelayProfiler(
    const RouterLookahead* lookahead)
    : router_(
          g_vpr_ctx.device().grid,
          *lookahead,
          g_vpr_ctx.device().rr_nodes,
          g_vpr_ctx.device().rr_rc_data,
          g_vpr_ctx.device().rr_switch_inf,
          g_vpr_ctx.mutable_routing().rr_node_route_inf,
          PathManager(false)) {}

bool RouterDelayProfiler::calculate_delay(int source_node, int sink_node, const t_router_opts& router_opts, float* net_delay) {
    /* Returns true as long as found some way to hook up this net, even if that *
     * way resulted in overuse of resources (congestion).  If there is no way   *
     * to route this net, even ignoring congestion, it returns false.  In this  *
     * case the rr_graph is disconnected and you can give up.                   */
    auto& device_ctx = g_vpr_ctx.device();
    auto& route_ctx = g_vpr_ctx.routing();

    //vtr::ScopedStartFinishTimer t(vtr::string_fmt("Profiling Delay from %s at %d,%d (%s) to %s at %d,%d (%s)",
    //device_ctx.rr_nodes[source_node].type_string(),
    //device_ctx.rr_nodes[source_node].xlow(),
    //device_ctx.rr_nodes[source_node].ylow(),
    //rr_node_arch_name(source_node).c_str(),
    //device_ctx.rr_nodes[sink_node].type_string(),
    //device_ctx.rr_nodes[sink_node].xlow(),
    //device_ctx.rr_nodes[sink_node].ylow(),
    //rr_node_arch_name(sink_node).c_str()));

    t_rt_node* rt_root = setup_routing_resources_no_net(source_node);
    enable_router_debug(router_opts, ClusterNetId(), sink_node, 0, &router_);

    /* Update base costs according to fanout and criticality rules */
    update_rr_base_costs(1);

    //maximum bounding box for placement
    t_bb bounding_box;
    bounding_box.xmin = 0;
    bounding_box.xmax = device_ctx.grid.width() + 1;
    bounding_box.ymin = 0;
    bounding_box.ymax = device_ctx.grid.height() + 1;

    t_conn_cost_params cost_params;
    cost_params.criticality = 1.;
    cost_params.astar_fac = router_opts.astar_fac;
    cost_params.bend_cost = router_opts.bend_cost;

    route_budgets budgeting_inf;

    router_.clear_modified_rr_node_info();
    RouterStats router_stats;

    bool found_path;
    t_heap cheapest;
    std::tie(found_path, cheapest) = router_.timing_driven_route_connection_from_route_tree(
        rt_root,
        sink_node,
        cost_params,
        bounding_box,
        router_stats);

    if (found_path) {
        VTR_ASSERT(cheapest.index == sink_node);

<<<<<<< HEAD
        t_rt_node* rt_node_of_sink = update_route_tree(&cheapest, nullptr, router_.rcv_path_manager);
=======
        t_rt_node* rt_node_of_sink = update_route_tree(&cheapest, OPEN, nullptr);
>>>>>>> c93941da

        //find delay
        *net_delay = rt_node_of_sink->Tdel;

        VTR_ASSERT_MSG(route_ctx.rr_node_route_inf[rt_root->inode].occ() <= device_ctx.rr_nodes[rt_root->inode].capacity(), "SOURCE should never be congested");
        free_route_tree(rt_root);
    }

    //VTR_LOG("Explored %zu of %zu (%.2f) RR nodes: path delay %g\n", router_stats.heap_pops, device_ctx.rr_nodes.size(), float(router_stats.heap_pops) / device_ctx.rr_nodes.size(), *net_delay);

    //update_screen(ScreenUpdatePriority::MAJOR, "Profiled delay", ROUTING, nullptr);

    //Reset for the next router call
    router_.reset_path_costs();

    return found_path;
}

//Returns the shortest path delay from src_node to all RR nodes in the RR graph, or NaN if no path exists
std::vector<float> calculate_all_path_delays_from_rr_node(int src_rr_node, const t_router_opts& router_opts) {
    auto& device_ctx = g_vpr_ctx.device();
    auto& routing_ctx = g_vpr_ctx.mutable_routing();

    std::vector<float> path_delays_to(device_ctx.rr_nodes.size(), std::numeric_limits<float>::quiet_NaN());

    t_rt_node* rt_root = setup_routing_resources_no_net(src_rr_node);

    t_bb bounding_box;
    bounding_box.xmin = 0;
    bounding_box.xmax = device_ctx.grid.width() + 1;
    bounding_box.ymin = 0;
    bounding_box.ymax = device_ctx.grid.height() + 1;

    t_conn_cost_params cost_params;
    cost_params.criticality = 1.;
    cost_params.astar_fac = router_opts.astar_fac;
    cost_params.bend_cost = router_opts.bend_cost;

    auto router_lookahead = make_router_lookahead(e_router_lookahead::NO_OP,
                                                  /*write_lookahead=*/"", /*read_lookahead=*/"",
                                                  /*segment_inf=*/{});
    ConnectionRouter<BinaryHeap> router(
        device_ctx.grid,
        *router_lookahead,
        device_ctx.rr_nodes,
        device_ctx.rr_rc_data,
        device_ctx.rr_switch_inf,
        routing_ctx.rr_node_route_inf,
        PathManager(false));
    RouterStats router_stats;

    std::vector<t_heap> shortest_paths = router.timing_driven_find_all_shortest_paths_from_route_tree(rt_root,
                                                                                                      cost_params,
                                                                                                      bounding_box,
                                                                                                      router_stats);

    free_route_tree(rt_root);

    PathManager empty_manager(/*init_rcv_structs=*/false);

    VTR_ASSERT(shortest_paths.size() == device_ctx.rr_nodes.size());
    for (int sink_rr_node = 0; sink_rr_node < (int)device_ctx.rr_nodes.size(); ++sink_rr_node) {
        if (sink_rr_node == src_rr_node) {
            path_delays_to[sink_rr_node] = 0.;
        } else {
            if (shortest_paths[sink_rr_node].index == OPEN) continue;

            VTR_ASSERT(shortest_paths[sink_rr_node].index == sink_rr_node);

            //Build the routing tree to get the delay
            rt_root = setup_routing_resources_no_net(src_rr_node);
<<<<<<< HEAD
            t_rt_node* rt_node_of_sink = update_route_tree(&shortest_paths[sink_rr_node], nullptr, empty_manager);
=======
            t_rt_node* rt_node_of_sink = update_route_tree(&shortest_paths[sink_rr_node], OPEN, nullptr);
>>>>>>> c93941da

            VTR_ASSERT(rt_node_of_sink->inode == sink_rr_node);

            path_delays_to[sink_rr_node] = rt_node_of_sink->Tdel;

            free_route_tree(rt_root);
        }
    }
    router.reset_path_costs();

#if 0
    //Sanity check
    for (int sink_rr_node = 0; sink_rr_node < (int) device_ctx.rr_nodes.size(); ++sink_rr_node) {

        float astar_delay = std::numeric_limits<float>::quiet_NaN();
        if (sink_rr_node == src_rr_node) {
            astar_delay = 0.;
        } else {
            calculate_delay(src_rr_node, sink_rr_node, router_opts, &astar_delay);
        }

        //Sanity check
        float dijkstra_delay = path_delays_to[sink_rr_node];

        float ratio = dijkstra_delay / astar_delay;
        if (astar_delay == 0. && dijkstra_delay == 0.) {
            ratio = 1.;
        }

        VTR_LOG("Delay from %d -> %d: all_shortest_paths %g direct %g ratio %g\n",
                src_rr_node, sink_rr_node,
                dijkstra_delay, astar_delay,
                ratio);
    }
#endif

    return path_delays_to;
}

static t_rt_node* setup_routing_resources_no_net(int source_node) {
    /* Build and return a partial route tree from the legal connections from last iteration.
     * along the way do:
     * 	update pathfinder costs to be accurate to the partial route tree
     *	update the net's traceback to be accurate to the partial route tree
     * 	find and store the pins that still need to be reached in incremental_rerouting_resources.remaining_targets
     * 	find and store the rt nodes that have been reached in incremental_rerouting_resources.reached_rt_sinks
     *	mark the rr_node sinks as targets to be reached */

    t_rt_node* rt_root = init_route_tree_to_source_no_net(source_node);

    return rt_root;
}

void alloc_routing_structs(t_chan_width chan_width,
                           const t_router_opts& router_opts,
                           t_det_routing_arch* det_routing_arch,
                           std::vector<t_segment_inf>& segment_inf,
                           const t_direct_inf* directs,
                           const int num_directs) {
    int warnings;
    t_graph_type graph_type;

    auto& device_ctx = g_vpr_ctx.mutable_device();

    if (router_opts.route_type == GLOBAL) {
        graph_type = GRAPH_GLOBAL;
    } else {
        graph_type = (det_routing_arch->directionality == BI_DIRECTIONAL ? GRAPH_BIDIR : GRAPH_UNIDIR);
    }

    create_rr_graph(graph_type,
                    device_ctx.physical_tile_types,
                    device_ctx.grid,
                    chan_width,
                    device_ctx.num_arch_switches,
                    det_routing_arch,
                    segment_inf,
                    router_opts,
                    directs, num_directs,
                    &warnings);

    alloc_and_load_rr_node_route_structs();

    alloc_route_tree_timing_structs();
}

void free_routing_structs() {
    free_route_structs();
    free_trace_structs();

    free_route_tree_timing_structs();
}<|MERGE_RESOLUTION|>--- conflicted
+++ resolved
@@ -75,11 +75,7 @@
     if (found_path) {
         VTR_ASSERT(cheapest.index == sink_node);
 
-<<<<<<< HEAD
-        t_rt_node* rt_node_of_sink = update_route_tree(&cheapest, nullptr, router_.rcv_path_manager);
-=======
-        t_rt_node* rt_node_of_sink = update_route_tree(&cheapest, OPEN, nullptr);
->>>>>>> c93941da
+        t_rt_node* rt_node_of_sink = update_route_tree(&cheapest, OPEN, nullptr, router_.rcv_path_manager);
 
         //find delay
         *net_delay = rt_node_of_sink->Tdel;
@@ -151,11 +147,7 @@
 
             //Build the routing tree to get the delay
             rt_root = setup_routing_resources_no_net(src_rr_node);
-<<<<<<< HEAD
-            t_rt_node* rt_node_of_sink = update_route_tree(&shortest_paths[sink_rr_node], nullptr, empty_manager);
-=======
-            t_rt_node* rt_node_of_sink = update_route_tree(&shortest_paths[sink_rr_node], OPEN, nullptr);
->>>>>>> c93941da
+            t_rt_node* rt_node_of_sink = update_route_tree(&shortest_paths[sink_rr_node], OPEN, nullptr, empty_manager);
 
             VTR_ASSERT(rt_node_of_sink->inode == sink_rr_node);
 
