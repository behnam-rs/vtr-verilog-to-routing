--- conflicted
+++ resolved
@@ -199,7 +199,6 @@
         node_storage_.set_node_track_num(id, new_track_num);
     }
 
-<<<<<<< HEAD
     /** @brief Add a track id for a given node base on the offset in coordinate, applicable only to CHANX and CHANY nodes.
      *         This API is used by tileable routing resource graph generator, which requires each routing track has a different
      *         track id depending their location in FPGA fabric.
@@ -210,11 +209,7 @@
     void add_track_node_to_lookup(RRNodeId node);
 
     /** @brief set_node_class_num() is designed for routing source and sinks, which are SOURCE and SINK nodes */
-    inline void set_node_class_num(RRNodeId id, short new_class_num) {
-=======
-    /** @brief set_ node_class_num() is designed for routing source and sinks, which are SOURCE and SINK nodes */
     inline void set_node_class_num(RRNodeId id, int new_class_num) {
->>>>>>> 8593839c
         node_storage_.set_node_class_num(id, new_class_num);
     }
 
