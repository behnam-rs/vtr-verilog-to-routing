#include "vtr_log.h"
#include "vtr_memory.h"

#include "vpr_types.h"
#include "vpr_error.h"

#include "globals.h"
#include "rr_graph.h"
#include "check_rr_graph.h"

/*********************** Subroutines local to this module *******************/

static bool rr_node_is_global_clb_ipin(RRNodeId inode);

static void check_unbuffered_edges(int from_node);

static bool has_adjacent_channel(const t_rr_node& node, const DeviceGrid& grid);

static void check_rr_edge(int from_node, int from_edge, int to_node, bool is_flat);

/************************ Subroutine definitions ****************************/

class node_edge_sorter {
  public:
    bool operator()(const std::pair<int, int>& lhs, const std::pair<int, int>& rhs) const {
        return lhs.first < rhs.first;
    }

    bool operator()(const std::pair<int, int>& lhs, const int& rhs) const {
        return lhs.first < rhs;
    }

    bool operator()(const int& lhs, const std::pair<int, int>& rhs) const {
        return lhs < rhs.first;
    }

    bool operator()(const int& lhs, const int& rhs) const {
        return lhs < rhs;
    }
};

void check_rr_graph(const t_graph_type graph_type,
                    const DeviceGrid& grid,
                    const std::vector<t_physical_tile_type>& types, bool is_flat) {
    e_route_type route_type = DETAILED;
    if (graph_type == GRAPH_GLOBAL) {
        route_type = GLOBAL;
    }

    auto& device_ctx = g_vpr_ctx.device();
    const auto& rr_graph = device_ctx.rr_graph;

    auto total_edges_to_node = std::vector<int>(rr_graph.num_nodes());
    auto switch_types_from_current_to_node = std::vector<unsigned char>(rr_graph.num_nodes());
    const int num_rr_switches = rr_graph.num_rr_switches();

    std::vector<std::pair<int, int>> edges;

    for (const RRNodeId& rr_node : rr_graph.nodes()) {
        size_t inode = (size_t)rr_node;
        rr_graph.validate_node(rr_node);

        /* Ignore any uninitialized rr_graph nodes */
        if (!rr_graph.node_is_initialized(rr_node)) {
            continue;
        }

        // Virtual clock network sink is special, ignore.
        if (device_ctx.virtual_clock_network_root_idx == int(inode)) {
            continue;
        }

        t_rr_type rr_type = rr_graph.node_type(rr_node);
        int num_edges = rr_graph.num_edges(RRNodeId(inode));

        check_rr_node(inode, route_type, device_ctx, is_flat);

        /* Check all the connectivity (edges, etc.) information.                    */
        edges.resize(0);
        edges.reserve(num_edges);

        for (int iedge = 0; iedge < num_edges; iedge++) {
            int to_node = size_t(rr_graph.edge_sink_node(rr_node, iedge));

            if (to_node < 0 || to_node >= (int)rr_graph.num_nodes()) {
                VPR_FATAL_ERROR(VPR_ERROR_ROUTE,
                                "in check_rr_graph: node %d has an edge %d.\n"
                                "\tEdge is out of range.\n",
                                inode, to_node);
            }

            check_rr_edge(inode, iedge, to_node, is_flat);

            edges.emplace_back(to_node, iedge);
            total_edges_to_node[to_node]++;

            auto switch_type = rr_graph.edge_switch(rr_node, iedge);

            if (switch_type < 0 || switch_type >= num_rr_switches) {
                VPR_FATAL_ERROR(VPR_ERROR_ROUTE,
                                "in check_rr_graph: node %d has a switch type %d.\n"
                                "\tSwitch type is out of range.\n",
                                inode, switch_type);
            }
        } /* End for all edges of node. */

        std::sort(edges.begin(), edges.end(), [](const std::pair<int, int>& lhs, const std::pair<int, int>& rhs) {
            return lhs.first < rhs.first;
        });

        //Check that multiple edges between the same from/to nodes make sense
        for (int iedge = 0; iedge < num_edges; iedge++) {
            int to_node = size_t(rr_graph.edge_sink_node(rr_node, iedge));

            auto range = std::equal_range(edges.begin(), edges.end(),
                                          to_node, node_edge_sorter());

            size_t num_edges_to_node = std::distance(range.first, range.second);

            if (num_edges_to_node == 1) continue; //Single edges are always OK

            VTR_ASSERT_MSG(num_edges_to_node > 1, "Expect multiple edges");

            t_rr_type to_rr_type = rr_graph.node_type(RRNodeId(to_node));

            /* It is unusual to have more than one programmable switch (in the same direction) between a from_node and a to_node,
             * as the duplicate switch doesn't add more routing flexibility.
             *
             * However, such duplicate switches can occur for some types of nodes, which we allow below.
             * Reasons one could have duplicate switches between two nodes include:
             *      - The two switches have different electrical characteristics.
             *      - Wires near the edges of an FPGA are often cut off, and the stubs connected together.
             *        A regular switch pattern could then result in one physical wire connecting multiple
             *        times to other wires, IPINs or OPINs.
             *
             * Only expect the following cases to have multiple edges
             * - CHAN <-> CHAN connections
             * - CHAN  -> IPIN connections (unique rr_node for IPIN nodes on multiple sides)
             * - OPIN  -> CHAN connections (unique rr_node for OPIN nodes on multiple sides)
             */
            bool is_chan_to_chan = (rr_type == CHANX || rr_type == CHANY) && (to_rr_type == CHANY || to_rr_type == CHANX);
            bool is_chan_to_ipin = (rr_type == CHANX || rr_type == CHANY) && to_rr_type == IPIN;
            bool is_opin_to_chan = rr_type == OPIN && (to_rr_type == CHANX || to_rr_type == CHANY);
            bool is_internal_edge = false;
            if(is_flat) {
                is_internal_edge = (rr_type == IPIN && to_rr_type == IPIN) || (rr_type == OPIN && to_rr_type == OPIN);
            }
            if (!(is_chan_to_chan || is_chan_to_ipin || is_opin_to_chan || is_internal_edge)) {
                VPR_ERROR(VPR_ERROR_ROUTE,
                          "in check_rr_graph: node %d (%s) connects to node %d (%s) %zu times - multi-connections only expected for CHAN<->CHAN, CHAN->IPIN, OPIN->CHAN.\n",
                          inode, rr_node_typename[rr_type], to_node, rr_node_typename[to_rr_type], num_edges_to_node);
            }

            //Between two wire segments
            VTR_ASSERT_MSG(to_rr_type == CHANX || to_rr_type == CHANY || to_rr_type == IPIN, "Expect channel type or input pin type");
            VTR_ASSERT_MSG(rr_type == CHANX || rr_type == CHANY || rr_type == OPIN, "Expect channel type or output pin type");

            //While multiple connections between the same wires can be electrically legal,
            //they are redundant if they are of the same switch type.
            //
            //Identify any such edges with identical switches
            std::map<short, int> switch_counts;
            for (const auto& to_edge : vtr::Range<decltype(edges)::const_iterator>(range.first, range.second)) {
                auto edge = to_edge.second;
                auto edge_switch = rr_graph.edge_switch(rr_node, edge);

                switch_counts[edge_switch]++;
            }

            //Tell the user about any redundant edges
            for (auto kv : switch_counts) {
                if (kv.second <= 1) continue;

                /* Redundant edges are not allowed for chan <-> chan connections
                 * but allowed for input pin <-> chan or output pin <-> chan connections 
                 */
                if ((to_rr_type == CHANX || to_rr_type == CHANY)
                    && (rr_type == CHANX || rr_type == CHANY)) {
                    auto switch_type = rr_graph.rr_switch_inf(RRSwitchId(kv.first)).type();

                    VPR_ERROR(VPR_ERROR_ROUTE, "in check_rr_graph: node %d has %d redundant connections to node %d of switch type %d (%s)",
                              inode, kv.second, to_node, kv.first, SWITCH_TYPE_STRINGS[size_t(switch_type)]);
                }
            }
        }

        /* Slow test could leave commented out most of the time. */
        check_unbuffered_edges(inode);

        //Check that all config/non-config edges are appropriately organized
        for (auto edge : rr_graph.configurable_edges(RRNodeId(inode))) {
            if (!rr_graph.edge_is_configurable(RRNodeId(inode), edge)) {
                VPR_FATAL_ERROR(VPR_ERROR_ROUTE, "in check_rr_graph: node %d edge %d is non-configurable, but in configurable edges",
                                inode, edge);
            }
        }

        for (auto edge : rr_graph.non_configurable_edges(RRNodeId(inode))) {
            if (rr_graph.edge_is_configurable(RRNodeId(inode), edge)) {
                VPR_FATAL_ERROR(VPR_ERROR_ROUTE, "in check_rr_graph: node %d edge %d is configurable, but in non-configurable edges",
                                inode, edge);
            }
        }

    } /* End for all rr_nodes */

    /* I built a list of how many edges went to everything in the code above -- *
     * now I check that everything is reachable.                                */
    bool is_fringe_warning_sent = false;

    for (const RRNodeId& rr_node : device_ctx.rr_graph.nodes()) {
        size_t inode = (size_t)rr_node;
        t_rr_type rr_type = rr_graph.node_type(rr_node);
        int ptc_num = rr_graph.node_ptc_num(rr_node);
        int xlow = rr_graph.node_xlow(rr_node);
        int ylow = rr_graph.node_ylow(rr_node);
        t_physical_tile_type_ptr type = device_ctx.grid[xlow][ylow].type;
        if(rr_type == IPIN || rr_type == OPIN) {
            // #TODO: No edges are added for internal pins. However, they needs to be checks somehow!
            if(ptc_num >= type->num_pins)
                continue;
        }

        if (rr_type != SOURCE) {
            // #TODO: For current implementation, OPINs on the tile doesn't have any fanin. If I remove rr_type != OPIN, several errors would rise - Proper checking for OPINs should be added
            if((is_flat && rr_type != OPIN) || (!is_flat)) {
                if (total_edges_to_node[inode] < 1 && !rr_node_is_global_clb_ipin(rr_node)) {
                    /* A global CLB input pin will not have any edges, and neither will  *
                 * a SOURCE or the start of a carry-chain.  Anything else is an error.
                 * For simplicity, carry-chain input pin are entirely ignored in this test
                 */
                    bool is_chain = false;
                    if (rr_type == IPIN) {
                        for (const t_fc_specification& fc_spec : types[type->index].fc_specs) {
                            if (fc_spec.fc_value == 0 && fc_spec.seg_index == 0) {
                                is_chain = true;
                            }
                        }
                    }

                    const auto& node = rr_graph.rr_nodes()[inode];

                    bool is_fringe = ((rr_graph.node_xlow(rr_node) == 1)
                                      || (rr_graph.node_ylow(rr_node) == 1)
                                      || (rr_graph.node_xhigh(rr_node) == int(grid.width()) - 2)
                                      || (rr_graph.node_yhigh(rr_node) == int(grid.height()) - 2));
                    bool is_wire = (rr_graph.node_type(rr_node) == CHANX
                                    || rr_graph.node_type(rr_node) == CHANY);

                    if (!is_chain && !is_fringe && !is_wire) {
                        if (rr_graph.node_type(rr_node) == IPIN || rr_graph.node_type(rr_node) == OPIN) {
                            if (has_adjacent_channel(node, device_ctx.grid)) {
                                auto block_type = device_ctx.grid[rr_graph.node_xlow(rr_node)][rr_graph.node_ylow(rr_node)].type;
                                std::string pin_name = block_type_pin_index_to_name(block_type, rr_graph.node_pin_num(rr_node), is_flat);
                                /* Print error messages for all the sides that a node may appear */
                                for (const e_side& node_side : SIDES) {
                                    if (!rr_graph.is_node_on_specific_side(rr_node, node_side)) {
                                        continue;
                                    }
                                    VTR_LOG_ERROR("in check_rr_graph: node %d (%s) at (%d,%d) block=%s side=%s pin=%s has no fanin.\n",
                                                  inode, rr_graph.node_type_string(rr_node), rr_graph.node_xlow(rr_node), rr_graph.node_ylow(rr_node), block_type->name, SIDE_STRING[node_side], pin_name.c_str());
                                }
                            }
                        } else {
                            if (ptc_num < type->num_pins) {
                                VTR_LOG_ERROR("in check_rr_graph: node %d (%s) has no fanin.\n",
                                              inode, rr_graph.node_type_string(rr_node));
                            }
                        }
                    } else if (!is_chain && !is_fringe_warning_sent) {
                        VTR_LOG_WARN(
                            "in check_rr_graph: fringe node %d %s at (%d,%d) has no fanin.\n"
                            "\t This is possible on a fringe node based on low Fc_out, N, and certain lengths.\n",
                            inode, rr_graph.node_type_string(rr_node), rr_graph.node_xlow(rr_node), rr_graph.node_ylow(rr_node));
                        is_fringe_warning_sent = true;
                    }
                }
            }
        } else { /* SOURCE.  No fanin for now; change if feedthroughs allowed. */
            if (total_edges_to_node[inode] != 0) {
                VTR_LOG_ERROR("in check_rr_graph: SOURCE node %d has a fanin of %d, expected 0.\n",
                              inode, total_edges_to_node[inode]);
            }
        }
    }
}

static bool rr_node_is_global_clb_ipin(RRNodeId inode) {
    /* Returns true if inode refers to a global CLB input pin node.   */

    int ipin;
    t_physical_tile_type_ptr type;

    auto& device_ctx = g_vpr_ctx.device();
    const auto& rr_graph = device_ctx.rr_graph;

    type = device_ctx.grid[rr_graph.node_xlow(inode)][rr_graph.node_ylow(inode)].type;

    if (rr_graph.node_type(inode) != IPIN)
        return (false);

    ipin = rr_graph.node_pin_num(inode);

    return type->is_ignored_pin[ipin];
}

<<<<<<< HEAD
void check_rr_node(int inode,
                   enum e_route_type route_type,
                   const DeviceContext& device_ctx,
                   bool is_flat) {
=======
void check_rr_node(int inode, enum e_route_type route_type, const DeviceContext& device_ctx, bool is_flat) {
>>>>>>> 8cf5bc19
    /* This routine checks that the rr_node is inside the grid and has a valid
     * pin number, etc.
     */
    int xlow, ylow, xhigh, yhigh, ptc_num, capacity;
    t_rr_type rr_type;
    t_physical_tile_type_ptr type;
    int nodes_per_chan, tracks_per_node, num_edges;
    RRIndexedDataId cost_index;
    float C, R;
    const auto& rr_graph = device_ctx.rr_graph;
    RRNodeId rr_node = RRNodeId(inode);

    rr_type = rr_graph.node_type(rr_node);
    xlow = rr_graph.node_xlow(rr_node);
    xhigh = rr_graph.node_xhigh(rr_node);
    ylow = rr_graph.node_ylow(rr_node);
    yhigh = rr_graph.node_yhigh(rr_node);
    ptc_num = rr_graph.node_ptc_num(rr_node);
    capacity = rr_graph.node_capacity(rr_node);
    cost_index = rr_graph.node_cost_index(rr_node);
    type = nullptr;

    const auto& grid = device_ctx.grid;
    if (xlow > xhigh || ylow > yhigh) {
        VPR_ERROR(VPR_ERROR_ROUTE,
                  "in check_rr_node: rr endpoints are (%d,%d) and (%d,%d).\n", xlow, ylow, xhigh, yhigh);
    }

    if (xlow < 0 || xhigh > int(grid.width()) - 1 || ylow < 0 || yhigh > int(grid.height()) - 1) {
        VPR_FATAL_ERROR(VPR_ERROR_ROUTE,
                        "in check_rr_node: rr endpoints (%d,%d) and (%d,%d) are out of range.\n", xlow, ylow, xhigh, yhigh);
    }

    if (ptc_num < 0) {
        VPR_ERROR(VPR_ERROR_ROUTE,
                  "in check_rr_node: inode %d (type %d) had a ptc_num of %d.\n", inode, rr_type, ptc_num);
    }

    if (!cost_index || (size_t)cost_index >= (size_t)device_ctx.rr_indexed_data.size()) {
        VPR_FATAL_ERROR(VPR_ERROR_ROUTE,
                        "in check_rr_node: node %d cost index (%d) is out of range.\n", inode, cost_index);
    }

    /* Check that the segment is within the array and such. */
    type = device_ctx.grid[xlow][ylow].type;

    switch (rr_type) {
        case SOURCE:
        case SINK:
            if (type == nullptr) {
                VPR_FATAL_ERROR(VPR_ERROR_ROUTE,
                                "in check_rr_node: node %d (type %d) is at an illegal clb location (%d, %d).\n", inode, rr_type, xlow, ylow);
            }
            if (xlow != (xhigh - type->width + 1) || ylow != (yhigh - type->height + 1)) {
                VPR_FATAL_ERROR(VPR_ERROR_ROUTE,
                                "in check_rr_node: node %d (type %d) has endpoints (%d,%d) and (%d,%d)\n", inode, rr_type, xlow, ylow, xhigh, yhigh);
            }
            break;
        case IPIN:
        case OPIN:
            if (type == nullptr) {
                VPR_FATAL_ERROR(VPR_ERROR_ROUTE,
                                "in check_rr_node: node %d (type %d) is at an illegal clb location (%d, %d).\n", inode, rr_type, xlow, ylow);
            }
            if (xlow != xhigh || ylow != yhigh) {
                VPR_FATAL_ERROR(VPR_ERROR_ROUTE,
                                "in check_rr_node: node %d (type %d) has endpoints (%d,%d) and (%d,%d)\n", inode, rr_type, xlow, ylow, xhigh, yhigh);
            }
            break;

        case CHANX:
            if (xlow < 1 || xhigh > int(grid.width()) - 2 || yhigh > int(grid.height()) - 2 || yhigh != ylow) {
                VPR_FATAL_ERROR(VPR_ERROR_ROUTE,
                                "in check_rr_node: CHANX out of range for endpoints (%d,%d) and (%d,%d)\n", xlow, ylow, xhigh, yhigh);
            }
            if (route_type == GLOBAL && xlow != xhigh) {
                VPR_ERROR(VPR_ERROR_ROUTE,
                          "in check_rr_node: node %d spans multiple channel segments (not allowed for global routing).\n", inode);
            }
            break;

        case CHANY:
            if (xhigh > int(grid.width()) - 2 || ylow < 1 || yhigh > int(grid.height()) - 2 || xlow != xhigh) {
                VPR_FATAL_ERROR(VPR_ERROR_ROUTE,
                                "Error in check_rr_node: CHANY out of range for endpoints (%d,%d) and (%d,%d)\n", xlow, ylow, xhigh, yhigh);
            }
            if (route_type == GLOBAL && ylow != yhigh) {
                VPR_ERROR(VPR_ERROR_ROUTE,
                          "in check_rr_node: node %d spans multiple channel segments (not allowed for global routing).\n", inode);
            }
            break;

        default:
            VPR_FATAL_ERROR(VPR_ERROR_ROUTE,
                            "in check_rr_node: Unexpected segment type: %d\n", rr_type);
    }

    /* Check that it's capacities and such make sense. */

    if(rr_type == SOURCE || rr_type == SINK) {
        int max_ptc = get_tile_class_max_ptc(type, is_flat);
        e_pin_type pin_type = (rr_type == SINK) ? RECEIVER : DRIVER;
        if(ptc_num >= max_ptc){
            VPR_ERROR(VPR_ERROR_ROUTE,
                      "in check_rr_node: inode %d (type %d) has a ptc_num of %d - max_ptc = %d.\n", inode, rr_type, ptc_num, max_ptc);
        }
        auto class_type = get_class_type_from_class_physical_num(type, ptc_num);
        if (class_type != pin_type) {
            VPR_ERROR(VPR_ERROR_ROUTE,
                      "in check_rr_node: inode %d (type %d) had a ptc_num of %d.\n", inode, rr_type, ptc_num);
        }
        int class_num_pins = get_class_num_pins_from_class_physical_num(type, ptc_num);
        if (class_num_pins != capacity) {
            VPR_FATAL_ERROR(VPR_ERROR_ROUTE,
                            "in check_rr_node: inode %d (type %d) had a capacity of %d.\n", inode, rr_type, capacity);
        }

    } else if(rr_type == IPIN || rr_type == OPIN) {
        int max_ptc = get_tile_ipin_opin_max_ptc(type, is_flat);
        e_pin_type pin_type = (rr_type == IPIN) ? RECEIVER : DRIVER;
        if (ptc_num >= max_ptc) {
            VPR_ERROR(VPR_ERROR_ROUTE,
                      "in check_rr_node: inode %d (type %d) had a ptc_num of %d - max_ptc = %d.\n", inode, rr_type, ptc_num, max_ptc);
        }
        if(is_flat) {
            /* In flat routing, classes are defined only for primitive pins */
            /* TODO: Only primitive pins are assigned to a class - This should be changed */
            if(ptc_num >= type->num_pins) {
                auto pb_pin = get_pb_pin_from_pin_physical_num(type, ptc_num);
                if(pb_pin->is_primitive_pin()) {
                    auto logical_block = get_logical_block_from_pin_physical_num(type, ptc_num);
<<<<<<< HEAD
                    if (logical_block->logical_class_inf[logical_block->pb_pin_class_map.at(pb_pin)].type != pin_type) {
=======
                    if (logical_block->logical_class_inf[logical_block->pb_pin_to_class_logical_num_mapping.at(pb_pin)].type != pin_type) {
>>>>>>> 8cf5bc19
                        VPR_ERROR(VPR_ERROR_ROUTE,
                                  "in check_rr_node: inode %d (type %d) type is not equal to DRIVER.\n", inode, rr_type, ptc_num);
                    }
                }
            }
        } else {
            VTR_ASSERT(is_flat == false);
            if(get_pin_type_from_pin_physical_num(type, ptc_num) != pin_type) {
                VPR_ERROR(VPR_ERROR_ROUTE,
                          "in check_rr_node: inode %d (type %d) type is not equal to DRIVER.\n", inode, rr_type, ptc_num);
            }
        }
        if (capacity != 1) {
            VPR_FATAL_ERROR(VPR_ERROR_ROUTE,
                            "in check_rr_node: inode %d (type %d) has a capacity of %d.\n", inode, rr_type, capacity);
        }
    } else if(rr_type == CHANX || rr_type == CHANY) {
        if (route_type == DETAILED) {
            nodes_per_chan = device_ctx.chan_width.max;
            tracks_per_node = 1;
        } else {
            nodes_per_chan = 1;
            if(rr_type == CHANX)
                tracks_per_node = device_ctx.chan_width.x_list[ylow];
            else
                tracks_per_node = device_ctx.chan_width.y_list[xlow];
        }

        if (ptc_num >= nodes_per_chan) {
            VPR_ERROR(VPR_ERROR_ROUTE,
                      "in check_rr_node: inode %d (type %d) has a ptc_num of %d.\n", inode, rr_type, ptc_num);
        }

        if (capacity != tracks_per_node) {
            VPR_FATAL_ERROR(VPR_ERROR_ROUTE,
                            "in check_rr_node: inode %d (type %d) has a capacity of %d.\n", inode, rr_type, capacity);
        }

    } else {
        VPR_FATAL_ERROR(VPR_ERROR_ROUTE,
                        "in check_rr_node: Unexpected segment type: %d\n", rr_type);
    }


    /* Check that the number of (out) edges is reasonable. */
    num_edges = rr_graph.num_edges(RRNodeId(inode));

    if (rr_type != SINK && rr_type != IPIN) {
        if (num_edges <= 0) {
            /* Just a warning, since a very poorly routable rr-graph could have nodes with no edges.  *
             * If such a node was ever used in a final routing (not just in an rr_graph), other       *
             * error checks in check_routing will catch it.                                           */

            //Don't worry about disconnect PINs which have no adjacent channels (i.e. on the device perimeter)
            bool check_for_out_edges = true;
            if (rr_type == IPIN || rr_type == OPIN) {
                if(ptc_num < type->num_pins) {
                    // If the node is related to the pins on the physical tile
                    if (!has_adjacent_channel(rr_graph.rr_nodes()[inode], device_ctx.grid)) {
                        check_for_out_edges = false;
                    }
                } else {
                    check_for_out_edges = false;
                }
            }

            if (check_for_out_edges) {
                std::string info = describe_rr_node(inode, is_flat);
                VTR_LOG_WARN("in check_rr_node: %s has no out-going edges.\n", info.c_str());
            }
        }
    } else if (rr_type == SINK) { /* SINK -- remove this check if feedthroughs allowed */
        if(is_flat) {
            // #TODO: A checking structure need to be build for SINK! The problem is that although all possible pins are added to the rr_graph, not all edges are added.

        } else {
            VTR_ASSERT(is_flat == false);
            if (num_edges != 0) {
                VPR_FATAL_ERROR(VPR_ERROR_ROUTE,
                                "in check_rr_node: node %d is a sink, but has %d edges.\n", inode, num_edges);
            }
        }
    }

    /* Check that the capacitance and resistance are reasonable. */
    C = rr_graph.node_C(rr_node);
    R = rr_graph.node_R(rr_node);

    if (rr_type == CHANX || rr_type == CHANY) {
        if (C < 0. || R < 0.) {
            VPR_ERROR(VPR_ERROR_ROUTE,
                      "in check_rr_node: node %d of type %d has R = %g and C = %g.\n", inode, rr_type, R, C);
        }
    } else {
        if (C != 0. || R != 0.) {
            VPR_ERROR(VPR_ERROR_ROUTE,
                      "in check_rr_node: node %d of type %d has R = %g and C = %g.\n", inode, rr_type, R, C);
        }
    }
}

static void check_unbuffered_edges(int from_node) {
    /* This routine checks that all pass transistors in the routing truly are  *
     * bidirectional.  It may be a slow check, so don't use it all the time.   */

    int from_edge, to_node, to_edge, from_num_edges, to_num_edges;
    t_rr_type from_rr_type, to_rr_type;
    short from_switch_type;
    bool trans_matched;

    auto& device_ctx = g_vpr_ctx.device();
    const auto& rr_graph = device_ctx.rr_graph;

    from_rr_type = rr_graph.node_type(RRNodeId(from_node));
    if (from_rr_type != CHANX && from_rr_type != CHANY)
        return;

    from_num_edges = rr_graph.num_edges(RRNodeId(from_node));

    for (from_edge = 0; from_edge < from_num_edges; from_edge++) {
        to_node = size_t(rr_graph.edge_sink_node(RRNodeId(from_node), from_edge));
        to_rr_type = rr_graph.node_type(RRNodeId(to_node));

        if (to_rr_type != CHANX && to_rr_type != CHANY)
            continue;

        from_switch_type = rr_graph.edge_switch(RRNodeId(from_node), from_edge);

        if (rr_graph.rr_switch_inf(RRSwitchId(from_switch_type)).buffered())
            continue;

        /* We know that we have a pass transistor from from_node to to_node. Now *
         * check that there is a corresponding edge from to_node back to         *
         * from_node.                                                            */

        to_num_edges = rr_graph.num_edges(RRNodeId(to_node));
        trans_matched = false;

        for (to_edge = 0; to_edge < to_num_edges; to_edge++) {
            if (size_t(rr_graph.edge_sink_node(RRNodeId(to_node), to_edge)) == size_t(from_node)
                && rr_graph.edge_switch(RRNodeId(to_node), to_edge) == from_switch_type) {
                trans_matched = true;
                break;
            }
        }

        if (trans_matched == false) {
            VPR_ERROR(VPR_ERROR_ROUTE,
                      "in check_unbuffered_edges:\n"
                      "connection from node %d to node %d uses an unbuffered switch (switch type %d '%s')\n"
                      "but there is no corresponding unbuffered switch edge in the other direction.\n",
                      from_node, to_node, from_switch_type, rr_graph.rr_switch_inf(RRSwitchId(from_switch_type)).name);
        }

    } /* End for all from_node edges */
}

static bool has_adjacent_channel(const t_rr_node& node, const DeviceGrid& grid) {
    /* TODO: this function should be reworked later to adapt RRGraphView interface 
     *       once xlow(), ylow(), side() APIs are implemented
     */
    const auto& rr_graph = g_vpr_ctx.device().rr_graph;
    VTR_ASSERT(rr_graph.node_type(node.id()) == IPIN || rr_graph.node_type(node.id()) == OPIN);

    if ((rr_graph.node_xlow(node.id()) == 0 && !rr_graph.is_node_on_specific_side(node.id(), RIGHT))                          //left device edge connects only along block's right side
        || (rr_graph.node_ylow(node.id()) == int(grid.height() - 1) && !rr_graph.is_node_on_specific_side(node.id(), BOTTOM)) //top device edge connects only along block's bottom side
        || (rr_graph.node_xlow(node.id()) == int(grid.width() - 1) && !rr_graph.is_node_on_specific_side(node.id(), LEFT))    //right deivce edge connects only along block's left side
        || (rr_graph.node_ylow(node.id()) == 0 && !rr_graph.is_node_on_specific_side(node.id(), TOP))                         //bottom deivce edge connects only along block's top side
    ) {
        return false;
    }
    return true; //All other blocks will be surrounded on all sides by channels
}

static void check_rr_edge(int from_node, int iedge, int to_node, bool is_flat) {
    auto& device_ctx = g_vpr_ctx.device();
    const auto& rr_graph = device_ctx.rr_graph;

    //Check that to to_node's fan-in is correct, given the switch type
    int iswitch = rr_graph.edge_switch(RRNodeId(from_node), iedge);
    auto switch_type = rr_graph.rr_switch_inf(RRSwitchId(iswitch)).type();

    int to_fanin = rr_graph.node_fan_in(RRNodeId(to_node));
    switch (switch_type) {
        case SwitchType::BUFFER:
            //Buffer switches are non-configurable, and uni-directional -- they must have only one driver
            if (to_fanin != 1) {
                std::string msg = "Non-configurable BUFFER type switch must have only one driver. ";
                msg += vtr::string_fmt(" Actual fan-in was %d (expected 1).\n", to_fanin);
                msg += "  Possible cause is complex block output pins connecting to:\n";
                msg += "    " + describe_rr_node(to_node, is_flat);

                VPR_FATAL_ERROR(VPR_ERROR_ROUTE, msg.c_str());
            }
            break;
        case SwitchType::TRISTATE:  //Fallthrough
        case SwitchType::MUX:       //Fallthrough
        case SwitchType::PASS_GATE: //Fallthrough
        case SwitchType::SHORT:     //Fallthrough
            break;                  //pass
        default:
            VPR_FATAL_ERROR(VPR_ERROR_ROUTE, "Invalid switch type %d", switch_type);
    }
}<|MERGE_RESOLUTION|>--- conflicted
+++ resolved
@@ -304,14 +304,10 @@
     return type->is_ignored_pin[ipin];
 }
 
-<<<<<<< HEAD
 void check_rr_node(int inode,
                    enum e_route_type route_type,
                    const DeviceContext& device_ctx,
                    bool is_flat) {
-=======
-void check_rr_node(int inode, enum e_route_type route_type, const DeviceContext& device_ctx, bool is_flat) {
->>>>>>> 8cf5bc19
     /* This routine checks that the rr_node is inside the grid and has a valid
      * pin number, etc.
      */
@@ -443,11 +439,7 @@
                 auto pb_pin = get_pb_pin_from_pin_physical_num(type, ptc_num);
                 if(pb_pin->is_primitive_pin()) {
                     auto logical_block = get_logical_block_from_pin_physical_num(type, ptc_num);
-<<<<<<< HEAD
-                    if (logical_block->logical_class_inf[logical_block->pb_pin_class_map.at(pb_pin)].type != pin_type) {
-=======
                     if (logical_block->logical_class_inf[logical_block->pb_pin_to_class_logical_num_mapping.at(pb_pin)].type != pin_type) {
->>>>>>> 8cf5bc19
                         VPR_ERROR(VPR_ERROR_ROUTE,
                                   "in check_rr_node: inode %d (type %d) type is not equal to DRIVER.\n", inode, rr_type, ptc_num);
                     }
