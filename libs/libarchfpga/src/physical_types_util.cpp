--- conflicted
+++ resolved
@@ -39,31 +39,12 @@
 
 /******************** Subroutine declarations and definition ****************************/
 
-<<<<<<< HEAD
 static std::tuple<int, int, int, int, int> get_pin_index_for_inst(t_physical_tile_type_ptr type, int pin_index, bool is_flat);
 
 static t_pin_inst_port block_type_pin_index_to_pin_inst(t_physical_tile_type_ptr type, int pin_physical_num, bool is_flat);
 
 static int get_sub_tile_num_internal_classes(const t_sub_tile* sub_tile);
 
-=======
-static std::tuple<int, int, int, int> get_pin_index_for_inst(t_physical_tile_type_ptr type, int pin_index, bool is_flat);
-
-// #TODO: remove the default value for is_flat
-static t_pin_inst_port block_type_pin_index_to_pin_inst(t_physical_tile_type_ptr type, int pin_index, bool is_flat = false);
-
-static int get_sub_tile_num_internal_classes(const t_sub_tile* sub_tile);
-
-static int get_sub_tile_physical_class_num_offset(t_physical_tile_type_ptr physical_tile,
-                                                  const t_sub_tile* curr_sub_tile);
-
-static int get_sub_tile_inst_physical_class_num_offset(t_physical_tile_type_ptr physical_tile,
-                                                       const t_sub_tile* curr_sub_tile,
-                                                       const int curr_relative_cap);
-
-static int get_class_logical_num_from_class_physical_num(t_physical_tile_type_ptr physical_tile, int physical_class_num);
-
->>>>>>> c1b695af
 static int get_sub_tile_physical_pin_num_offset(t_physical_tile_type_ptr physical_tile,
                                                 const t_sub_tile* curr_sub_tile);
 
@@ -78,12 +59,11 @@
 
 static int get_pin_logical_num_from_pin_physical_num(t_physical_tile_type_ptr physical_tile, int physical_num);
 
-<<<<<<< HEAD
 static std::vector<int> get_pb_pin_driving_pins(t_physical_tile_type_ptr physical_type,
-                                                 const t_sub_tile* sub_tile,
-                                                 t_logical_block_type_ptr logical_block,
-                                                 int relative_cap,
-                                                 const t_pb_graph_pin* pin);
+                                                const t_sub_tile* sub_tile,
+                                                t_logical_block_type_ptr logical_block,
+                                                int relative_cap,
+                                                const t_pb_graph_pin* pin);
 
 static const t_pb_graph_pin* get_tile_pin_pb_pin(t_physical_tile_type_ptr physical_type,
                                                  t_logical_block_type_ptr logical_block,
@@ -92,7 +72,6 @@
 static std::tuple<int, int, int, int, int> get_pin_index_for_inst(t_physical_tile_type_ptr type, int pin_index, bool is_flat) {
     int max_ptc = get_tile_ipin_opin_max_ptc(type, is_flat);
     VTR_ASSERT(pin_index < max_ptc);
-
 
     const t_sub_tile* sub_tile;
     int sub_tile_cap;
@@ -100,46 +79,13 @@
     int logical_block_idx;
     int pb_type_idx;
 
-=======
-static int get_class_physical_num_from_class_logical_num(t_physical_tile_type_ptr physical_tile,
-                                                         const t_sub_tile* curr_sub_tile,
-                                                         t_logical_block_type_ptr curr_logical_block,
-                                                         int curr_relative_cap,
-                                                         int logical_class_num);
-
-static std::vector<const t_pb_graph_pin*> get_pb_graph_node_pins(const t_pb_graph_node* pb_graph_node);
-
-static std::vector<int> get_pb_pin_driving_pins(t_physical_tile_type_ptr physical_type,
-                                                const t_sub_tile* sub_tile,
-                                                t_logical_block_type_ptr logical_block,
-                                                int relative_cap,
-                                                const t_pb_graph_pin* pin);
-
-//static std::vector<const t_pb_graph_node*> get_child_pb_graph_node_mode(const t_pb_graph_node* parent_node, int mode_num);
-
-static std::tuple<int, int, int, int> get_pin_index_for_inst(t_physical_tile_type_ptr type, int pin_index, bool is_flat) {
-    int max_ptc = get_tile_ipin_opin_max_ptc(type, is_flat);
-    VTR_ASSERT(pin_index < max_ptc);
-
-    const t_sub_tile* sub_tile;
-    int sub_tile_cap;
-    int pin_inst_num;
-    int logical_block_idx;
-
->>>>>>> c1b695af
     bool on_tile_pin = is_pin_on_tile(type, pin_index);
 
     std::tie(sub_tile, sub_tile_cap) = get_sub_tile_from_pin_physical_num(type, pin_index);
 
-<<<<<<< HEAD
-    if(on_tile_pin) {
-        int pin_offset = 0;
-        for(int sub_tile_idx = 0; sub_tile_idx < sub_tile->index; sub_tile_idx++) {
-=======
     if (on_tile_pin) {
         int pin_offset = 0;
         for (int sub_tile_idx = 0; sub_tile_idx < sub_tile->index; sub_tile_idx++) {
->>>>>>> c1b695af
             pin_offset += type->sub_tiles[sub_tile_idx].num_phy_pins;
         }
         int pins_per_inst = sub_tile->num_phy_pins / sub_tile->capacity.total();
@@ -150,11 +96,10 @@
         pin_inst_num = (pin_index - pin_offset) % pins_per_inst;
     }
 
-<<<<<<< HEAD
-    std::tie(sub_tile, sub_tile_cap)  = get_sub_tile_from_pin_physical_num(type, pin_index);
+    std::tie(sub_tile, sub_tile_cap) = get_sub_tile_from_pin_physical_num(type, pin_index);
     VTR_ASSERT(sub_tile_cap != -1);
 
-    if(on_tile_pin) {
+    if (on_tile_pin) {
         logical_block_idx = -1;
         pb_type_idx = 0;
     } else {
@@ -171,25 +116,6 @@
 static t_pin_inst_port block_type_pin_index_to_pin_inst(t_physical_tile_type_ptr type, int pin_physical_num, bool is_flat) {
     int pin_index, sub_tile_index, inst_num, logical_num, pb_type_idx;
     std::tie<int, int, int, int>(pin_index, inst_num, sub_tile_index, logical_num, pb_type_idx) = get_pin_index_for_inst(type, pin_physical_num, is_flat);
-=======
-    std::tie(sub_tile, sub_tile_cap) = get_sub_tile_from_pin_physical_num(type, pin_index);
-    VTR_ASSERT(sub_tile_cap != -1);
-
-    if (on_tile_pin) {
-        logical_block_idx = -1;
-    } else {
-        auto logical_block = get_logical_block_from_pin_physical_num(type, pin_index);
-        VTR_ASSERT(logical_block != nullptr);
-        logical_block_idx = logical_block->index;
-    }
-
-    return std::make_tuple(pin_inst_num, sub_tile_cap, sub_tile->index, logical_block_idx);
-}
-
-static t_pin_inst_port block_type_pin_index_to_pin_inst(t_physical_tile_type_ptr type, int pin_index, bool is_flat) {
-    int sub_tile_index, inst_num, logical_num;
-    std::tie<int, int, int, int>(pin_index, inst_num, sub_tile_index, logical_num) = get_pin_index_for_inst(type, pin_index, is_flat);
->>>>>>> c1b695af
 
     t_pin_inst_port pin_inst_port;
     pin_inst_port.sub_tile_index = sub_tile_index;
@@ -231,7 +157,7 @@
 
 static int get_sub_tile_num_internal_classes(const t_sub_tile* sub_tile) {
     int num_classes = 0;
-    for(auto eq_site : sub_tile->equivalent_sites) {
+    for (auto eq_site : sub_tile->equivalent_sites) {
         num_classes += (int)eq_site->logical_class_inf.size();
     }
     num_classes *= sub_tile->capacity.total();
@@ -242,12 +168,11 @@
 static int get_sub_tile_physical_pin_num_offset(t_physical_tile_type_ptr physical_tile,
                                                 const t_sub_tile* curr_sub_tile) {
     int offset = physical_tile->num_pins;
-    for(const auto& tmp_sub_tile : physical_tile->sub_tiles) {
-        if(&tmp_sub_tile == curr_sub_tile)
+    for (const auto& tmp_sub_tile : physical_tile->sub_tiles) {
+        if (&tmp_sub_tile == curr_sub_tile)
             break;
         else
             offset += get_total_num_sub_tile_internal_pins(&tmp_sub_tile);
-
     }
 
     return offset;
@@ -256,28 +181,25 @@
 static int get_sub_tile_inst_physical_pin_num_offset(t_physical_tile_type_ptr physical_tile,
                                                      const t_sub_tile* curr_sub_tile,
                                                      const int curr_relative_cap) {
-
     int offset = get_sub_tile_physical_pin_num_offset(physical_tile, curr_sub_tile);
     int sub_tile_inst_num_pins = get_total_num_sub_tile_internal_pins(curr_sub_tile) / curr_sub_tile->capacity.total();
 
     offset += (curr_relative_cap * sub_tile_inst_num_pins);
 
-
     return offset;
 }
 
 static int get_logical_block_physical_pin_num_offset(t_physical_tile_type_ptr physical_tile,
-                                        const t_sub_tile* curr_sub_tile,
-                                        t_logical_block_type_ptr curr_logical_block,
-                                        const int curr_relative_cap) {
+                                                     const t_sub_tile* curr_sub_tile,
+                                                     t_logical_block_type_ptr curr_logical_block,
+                                                     const int curr_relative_cap) {
     int offset;
     offset = get_sub_tile_inst_physical_pin_num_offset(physical_tile, curr_sub_tile, curr_relative_cap);
 
-    for(auto eq_site : curr_sub_tile->equivalent_sites) {
-        if(eq_site == curr_logical_block)
+    for (auto eq_site : curr_sub_tile->equivalent_sites) {
+        if (eq_site == curr_logical_block)
             break;
         offset += (int)eq_site->pin_logical_num_to_pb_pin_mapping.size();
-
     }
     return offset;
 }
@@ -286,7 +208,7 @@
     VTR_ASSERT(!is_pin_on_tile(physical_tile, physical_num));
     const t_sub_tile* sub_tile;
     int sub_tile_cap;
-    std::tie(sub_tile, sub_tile_cap)  = get_sub_tile_from_pin_physical_num(physical_tile, physical_num);
+    std::tie(sub_tile, sub_tile_cap) = get_sub_tile_from_pin_physical_num(physical_tile, physical_num);
     VTR_ASSERT(sub_tile_cap != -1);
     auto logical_block = get_logical_block_from_pin_physical_num(physical_tile, physical_num);
 
@@ -302,35 +224,41 @@
 }
 
 static std::vector<int> get_pb_pin_driving_pins(t_physical_tile_type_ptr physical_type,
-                                                 const t_sub_tile* sub_tile,
-                                                 t_logical_block_type_ptr logical_block,
-                                                 int relative_cap,
-                                                 const t_pb_graph_pin* pin) {
+                                                const t_sub_tile* sub_tile,
+                                                t_logical_block_type_ptr logical_block,
+                                                int relative_cap,
+                                                const t_pb_graph_pin* pin) {
     std::vector<int> driving_pins;
-    auto edges = pin->input_edges;
+    const auto& edges = pin->input_edges;
     t_pb_graph_pin** connected_pins_ptr;
     int num_edges = pin->num_input_edges;
     int num_pins = 0;
 
-    for(int edge_idx = 0; edge_idx < num_edges; edge_idx++) {
+    for (int edge_idx = 0; edge_idx < num_edges; edge_idx++) {
         const t_pb_graph_edge* pb_graph_edge = edges[edge_idx];
-        connected_pins_ptr = pb_graph_edge->input_pins;
         num_pins += pb_graph_edge->num_input_pins;
     }
     driving_pins.reserve(num_pins);
 
-    for(int edge_idx = 0; edge_idx < num_edges; edge_idx++) {
+    for (int edge_idx = 0; edge_idx < num_edges; edge_idx++) {
         const t_pb_graph_edge* pb_graph_edge = edges[edge_idx];
         connected_pins_ptr = pb_graph_edge->input_pins;
         num_pins = pb_graph_edge->num_input_pins;
 
-        for(int pin_idx = 0; pin_idx < num_pins; pin_idx++) {
+        for (int pin_idx = 0; pin_idx < num_pins; pin_idx++) {
             auto conn_pin = connected_pins_ptr[pin_idx];
-            driving_pins.push_back(get_pb_pin_physical_num(physical_type,
-                                                           sub_tile,
-                                                           logical_block,
-                                                           relative_cap,
-                                                           conn_pin));
+            if (conn_pin->is_root_block_pin()) {
+                driving_pins.push_back(get_physical_pin_at_sub_tile_location(physical_type,
+                                                                             logical_block,
+                                                                             sub_tile->capacity.low + relative_cap,
+                                                                             conn_pin->pin_count_in_cluster));
+            } else {
+                driving_pins.push_back(get_pb_pin_physical_num(physical_type,
+                                                               sub_tile,
+                                                               logical_block,
+                                                               relative_cap,
+                                                               conn_pin));
+            }
         }
     }
 
@@ -360,249 +288,6 @@
 
 }
 
-static int get_sub_tile_num_internal_classes(const t_sub_tile* sub_tile) {
-    int num_classes = 0;
-    for (auto eq_site : sub_tile->equivalent_sites) {
-        num_classes += (int)eq_site->logical_class_inf.size();
-    }
-    num_classes *= sub_tile->capacity.total();
-
-    return num_classes;
-}
-
-static int get_sub_tile_physical_class_num_offset(t_physical_tile_type_ptr physical_tile,
-                                                  const t_sub_tile* curr_sub_tile) {
-    int offset = (int)physical_tile->class_inf.size();
-    for (const auto& tmp_sub_tile : physical_tile->sub_tiles) {
-        if (&tmp_sub_tile == curr_sub_tile)
-            break;
-        else
-            offset += get_total_num_sub_tile_internal_classes(&tmp_sub_tile);
-    }
-
-    return offset;
-}
-
-static int get_sub_tile_inst_physical_class_num_offset(t_physical_tile_type_ptr physical_tile,
-                                                       const t_sub_tile* curr_sub_tile,
-                                                       const int curr_relative_cap) {
-    int offset = get_sub_tile_physical_class_num_offset(physical_tile, curr_sub_tile);
-    int sub_tile_inst_num_classes = get_total_num_sub_tile_internal_classes(curr_sub_tile) / curr_sub_tile->capacity.total();
-
-    for (int sub_tile_cap = 0; sub_tile_cap < curr_relative_cap; sub_tile_cap++) {
-        offset += sub_tile_inst_num_classes;
-    }
-    return offset;
-}
-
-static int get_class_logical_num_from_class_physical_num(t_physical_tile_type_ptr physical_tile, int physical_class_num) {
-    const t_sub_tile* sub_tile;
-    int sub_tile_cap;
-    std::tie(sub_tile, sub_tile_cap) = get_sub_tile_from_class_physical_num(physical_tile, physical_class_num);
-    VTR_ASSERT(sub_tile_cap != -1);
-    auto logical_block = get_logical_block_from_class_physical_num(physical_tile, physical_class_num);
-    int start_physical_class_num = get_class_physical_num_from_class_logical_num(physical_tile,
-                                                                                 sub_tile,
-                                                                                 logical_block,
-                                                                                 sub_tile_cap,
-                                                                                 0);
-    VTR_ASSERT(start_physical_class_num != -1);
-    return physical_class_num - start_physical_class_num;
-}
-
-static int get_sub_tile_physical_pin_num_offset(t_physical_tile_type_ptr physical_tile,
-                                                const t_sub_tile* curr_sub_tile) {
-    int offset = physical_tile->num_pins;
-    for (const auto& tmp_sub_tile : physical_tile->sub_tiles) {
-        if (&tmp_sub_tile == curr_sub_tile)
-            break;
-        else
-            offset += get_total_num_sub_tile_internal_pins(&tmp_sub_tile);
-    }
-
-    return offset;
-}
-
-static int get_sub_tile_inst_physical_pin_num_offset(t_physical_tile_type_ptr physical_tile,
-                                                     const t_sub_tile* curr_sub_tile,
-                                                     const int curr_relative_cap) {
-    int offset = get_sub_tile_physical_pin_num_offset(physical_tile, curr_sub_tile);
-    int sub_tile_inst_num_pins = get_total_num_sub_tile_internal_pins(curr_sub_tile) / curr_sub_tile->capacity.total();
-
-    offset += (curr_relative_cap * sub_tile_inst_num_pins);
-
-    return offset;
-}
-
-static int get_logical_block_physical_pin_num_offset(t_physical_tile_type_ptr physical_tile,
-                                                     const t_sub_tile* curr_sub_tile,
-                                                     t_logical_block_type_ptr curr_logical_block,
-                                                     const int curr_relative_cap) {
-    int offset;
-    offset = get_sub_tile_inst_physical_pin_num_offset(physical_tile, curr_sub_tile, curr_relative_cap);
-
-    for (auto eq_site : curr_sub_tile->equivalent_sites) {
-        if (eq_site == curr_logical_block)
-            break;
-        offset += (int)eq_site->pin_logical_num_to_pb_pin_mapping.size();
-    }
-    return offset;
-}
-
-static int get_pin_logical_num_from_pin_physical_num(t_physical_tile_type_ptr physical_tile, int physical_num) {
-    VTR_ASSERT(physical_num >= physical_tile->num_pins);
-    const t_sub_tile* sub_tile;
-    int sub_tile_cap;
-    std::tie(sub_tile, sub_tile_cap) = get_sub_tile_from_pin_physical_num(physical_tile, physical_num);
-    VTR_ASSERT(sub_tile_cap != -1);
-    auto logical_block = get_logical_block_from_pin_physical_num(physical_tile, physical_num);
-
-    int pin_logical_num;
-
-    int offset = get_logical_block_physical_pin_num_offset(physical_tile,
-                                                           sub_tile,
-                                                           logical_block,
-                                                           sub_tile_cap);
-    pin_logical_num = physical_num - offset;
-
-    return pin_logical_num;
-}
-
-static int get_class_physical_num_from_class_logical_num(t_physical_tile_type_ptr physical_tile,
-                                                         const t_sub_tile* curr_sub_tile,
-                                                         t_logical_block_type_ptr curr_logical_block,
-                                                         int curr_relative_cap,
-                                                         int logical_class_num) {
-    int num_seen_class = (int)physical_tile->class_inf.size();
-
-    // Add the number of classes in the previous sub_tiles
-    for (int sub_tile_idx = 0; sub_tile_idx < curr_sub_tile->index; sub_tile_idx++) {
-        num_seen_class += get_sub_tile_num_internal_classes(&physical_tile->sub_tiles[sub_tile_idx]);
-    }
-
-    // Add the number of classes in the previous instances (capacity)
-    if (curr_relative_cap != 0) {
-        for (auto logical_block : curr_sub_tile->equivalent_sites) {
-            num_seen_class += ((int)(logical_block->logical_class_inf.size()) * curr_relative_cap);
-        }
-    }
-
-    // Add the number of classes in the previous logical block which can be mapped to the current sub tile
-    for (auto logical_block : curr_sub_tile->equivalent_sites) {
-        if (logical_block == curr_logical_block)
-            break;
-
-        num_seen_class += ((int)logical_block->logical_class_inf.size());
-    }
-
-    // Add the offset of the class in the current logical block
-    num_seen_class += logical_class_num;
-
-    return num_seen_class;
-}
-
-static std::vector<const t_pb_graph_pin*> get_pb_graph_node_pins(const t_pb_graph_node* pb_graph_node) {
-    std::vector<const t_pb_graph_pin*> pins(pb_graph_node->num_pins());
-    int num_added_pins = 0;
-    for (int port_type_idx = 0; port_type_idx < 3; port_type_idx++) {
-        t_pb_graph_pin** pb_pins;
-        int num_ports;
-        int* num_pins;
-
-        if (port_type_idx == 0) {
-            pb_pins = pb_graph_node->input_pins;
-            num_ports = pb_graph_node->num_input_ports;
-            num_pins = pb_graph_node->num_input_pins;
-
-        } else if (port_type_idx == 1) {
-            pb_pins = pb_graph_node->output_pins;
-            num_ports = pb_graph_node->num_output_ports;
-            num_pins = pb_graph_node->num_output_pins;
-        } else {
-            VTR_ASSERT(port_type_idx == 2);
-            pb_pins = pb_graph_node->clock_pins;
-            num_ports = pb_graph_node->num_clock_ports;
-            num_pins = pb_graph_node->num_clock_pins;
-        }
-
-        for (int port_idx = 0; port_idx < num_ports; port_idx++) {
-            for (int pin_idx = 0; pin_idx < num_pins[port_idx]; pin_idx++) {
-                const t_pb_graph_pin* pin = &(pb_pins[port_idx][pin_idx]);
-                pins[num_added_pins] = pin;
-                num_added_pins++;
-            }
-        }
-    }
-    VTR_ASSERT(num_added_pins == pb_graph_node->num_pins());
-    return pins;
-}
-
-static std::vector<int> get_pb_pin_driving_pins(t_physical_tile_type_ptr physical_type,
-                                                const t_sub_tile* sub_tile,
-                                                t_logical_block_type_ptr logical_block,
-                                                int relative_cap,
-                                                const t_pb_graph_pin* pin) {
-    std::vector<int> driving_pins;
-    const auto& edges = pin->input_edges;
-    t_pb_graph_pin** connected_pins_ptr;
-    int num_edges = pin->num_input_edges;
-    int num_pins = 0;
-
-    for (int edge_idx = 0; edge_idx < num_edges; edge_idx++) {
-        const t_pb_graph_edge* pb_graph_edge = edges[edge_idx];
-        num_pins += pb_graph_edge->num_input_pins;
-    }
-    driving_pins.reserve(num_pins);
-
-    for (int edge_idx = 0; edge_idx < num_edges; edge_idx++) {
-        const t_pb_graph_edge* pb_graph_edge = edges[edge_idx];
-        connected_pins_ptr = pb_graph_edge->input_pins;
-        num_pins = pb_graph_edge->num_input_pins;
-
-        for (int pin_idx = 0; pin_idx < num_pins; pin_idx++) {
-            auto conn_pin = connected_pins_ptr[pin_idx];
-            if (conn_pin->is_root_block_pin()) {
-                driving_pins.push_back(get_physical_pin_at_sub_tile_location(physical_type,
-                                                                             logical_block,
-                                                                             sub_tile->capacity.low + relative_cap,
-                                                                             conn_pin->pin_count_in_cluster));
-            } else {
-                driving_pins.push_back(get_pb_pin_physical_num(sub_tile,
-                                                               logical_block,
-                                                               relative_cap,
-                                                               conn_pin));
-            }
-        }
-    }
-
-    return driving_pins;
-}
-
-//static std::vector<const t_pb_graph_node*> get_child_pb_graph_node_mode(const t_pb_graph_node* parent_node, int mode_num) {
-//    int num_child_pb_nodes = 0;
-//    std::vector<const t_pb_graph_node*> child_pb_nodes;
-//
-//    if(parent_node->is_primitive())
-//        return child_pb_nodes;
-//
-//    const t_mode& mode = parent_node->pb_type->modes[mode_num];
-//    for(int pb_type_idx = 0; pb_type_idx < mode.num_pb_type_children; pb_type_idx++) {
-//        for(int pb_idx = 0; pb_idx < mode.pb_type_children[pb_type_idx].num_pb; pb_idx++) {
-//            num_child_pb_nodes++;
-//        }
-//    }
-//    child_pb_nodes.resize(num_child_pb_nodes);
-//    int num_added_pb_nodes = 0;
-//    for(int pb_type_idx = 0; pb_type_idx < mode.num_pb_type_children; pb_type_idx++) {
-//        for(int pb_idx = 0; pb_idx < mode.pb_type_children[pb_type_idx].num_pb; pb_idx++) {
-//            child_pb_nodes[num_added_pb_nodes] = &parent_node->child_pb_graph_nodes[mode_num][pb_type_idx][pb_idx];
-//            num_added_pb_nodes++;
-//        }
-//    }
-//    VTR_ASSERT(num_added_pb_nodes == num_child_pb_nodes);
-//    return child_pb_nodes;
-//}
-
 /******************** End Subroutine declarations and definition ************************/
 
 int get_sub_tile_physical_pin(int sub_tile_index,
@@ -716,10 +401,6 @@
                                           t_logical_block_type_ptr logical_block,
                                           int sub_tile_capacity,
                                           int pin) {
-<<<<<<< HEAD
-
-=======
->>>>>>> c1b695af
     VTR_ASSERT(pin < physical_tile->num_pins);
     int sub_tile_index = get_logical_block_physical_sub_tile_index(physical_tile, logical_block, sub_tile_capacity);
 
@@ -877,7 +558,6 @@
            || is_output_type(type);
 }
 
-<<<<<<< HEAD
 std::string get_class_block_name(t_physical_tile_type_ptr type, int class_physical_num) {
     auto curr_class = type->internal_class_inf.at(class_physical_num);
     int physical_pin = curr_class.pinlist[0];
@@ -885,55 +565,28 @@
     return pb_pin->parent_node->hierarchical_type_name();
 }
 
-=======
->>>>>>> c1b695af
 std::string block_type_pin_index_to_name(t_physical_tile_type_ptr type, int pin_physical_num, bool is_flat) {
     int max_ptc = get_tile_ipin_opin_max_ptc(type, is_flat);
     VTR_ASSERT(pin_physical_num < max_ptc);
     int pin_index;
     std::string pin_name = type->name;
 
-<<<<<<< HEAD
     int sub_tile_index, inst_num, logical_num, port_idx;
     std::tie<int, int, int, int, int>(pin_index, inst_num, sub_tile_index, logical_num, port_idx) = get_pin_index_for_inst(type, pin_physical_num, is_flat);
-=======
-    int sub_tile_index, inst_num, logical_num;
-    std::tie<int, int, int, int>(pin_index, inst_num, sub_tile_index, logical_num) = get_pin_index_for_inst(type, pin_physical_num, is_flat);
-
->>>>>>> c1b695af
     if (type->sub_tiles[sub_tile_index].capacity.total() > 1) {
         pin_name += "[" + std::to_string(inst_num) + "]";
     }
 
     pin_name += ".";
 
-<<<<<<< HEAD
     if(is_pin_on_tile(type, pin_physical_num)) {
-=======
-    if (!is_pin_on_tile(type, pin_physical_num)) {
-        pin_name += "[" + std::to_string(logical_num) + "]";
-        pin_name += ".";
-
-        auto pb_pin = get_pb_pin_from_pin_physical_num(type, pin_physical_num);
-        auto pb_pin_port = pb_pin->port;
-        pin_name += pb_pin_port->name;
-
-        pin_name += "[" + std::to_string(pb_pin->pin_number) + "]";
-
-        return pin_name;
-    } else {
->>>>>>> c1b695af
-        VTR_ASSERT(is_pin_on_tile(type, pin_physical_num));
         for (auto const& port : type->sub_tiles[sub_tile_index].ports) {
             if (pin_index >= port.absolute_first_pin_index && pin_index < port.absolute_first_pin_index + port.num_pins) {
                 //This port contains the desired pin index
                 int index_in_port = pin_index - port.absolute_first_pin_index;
                 pin_name += port.name;
                 pin_name += "[" + std::to_string(index_in_port) + "]";
-<<<<<<< HEAD
                 pin_name += " On Tile";
-=======
->>>>>>> c1b695af
                 return pin_name;
             }
         }
@@ -1112,85 +765,35 @@
 /** get information given class physical num **/
 
 std::tuple<const t_sub_tile*, int> get_sub_tile_from_class_physical_num(t_physical_tile_type_ptr physical_tile, int physical_class_num) {
-<<<<<<< HEAD
-
-=======
->>>>>>> c1b695af
     bool is_on_tile = is_class_on_tile(physical_tile, physical_class_num);
     int num_seen_class = (is_on_tile) ? 0 : (int)physical_tile->class_inf.size();
     int class_num_offset = num_seen_class;
 
-<<<<<<< HEAD
-    for(auto& sub_tile : physical_tile->sub_tiles) {
-
-        int sub_tile_num_class = is_on_tile ? sub_tile.class_range.total_num(): get_sub_tile_num_internal_classes(&sub_tile);
-        num_seen_class += sub_tile_num_class;
-
-        if(physical_class_num < num_seen_class) {
-=======
     for (auto& sub_tile : physical_tile->sub_tiles) {
         int sub_tile_num_class = is_on_tile ? sub_tile.class_range.total_num() : get_sub_tile_num_internal_classes(&sub_tile);
         num_seen_class += sub_tile_num_class;
 
         if (physical_class_num < num_seen_class) {
->>>>>>> c1b695af
             int num_class_per_inst = sub_tile_num_class / sub_tile.capacity.total();
             int sub_tile_cap = (physical_class_num - class_num_offset) / num_class_per_inst;
             return std::make_tuple(&sub_tile, sub_tile_cap);
         }
 
         class_num_offset = num_seen_class;
-<<<<<<< HEAD
-
-=======
->>>>>>> c1b695af
     }
 
     return std::make_tuple(nullptr, -1);
 }
 
-<<<<<<< HEAD
-=======
-t_logical_block_type_ptr get_logical_block_from_class_physical_num(t_physical_tile_type_ptr physical_tile, int physical_class_num) {
-    VTR_ASSERT(physical_class_num >= (int)physical_tile->class_inf.size());
-
-    const t_sub_tile* sub_tile;
-    int sub_tile_cap;
-    std::tie(sub_tile, sub_tile_cap) = get_sub_tile_from_class_physical_num(physical_tile, physical_class_num);
-    VTR_ASSERT(sub_tile_cap != -1);
-    int class_num_offset = get_sub_tile_inst_physical_class_num_offset(physical_tile, sub_tile, sub_tile_cap);
-    VTR_ASSERT(physical_class_num >= class_num_offset);
-
-    for (auto tmp_logical_block : sub_tile->equivalent_sites) {
-        if (physical_class_num < (class_num_offset + (int)tmp_logical_block->logical_class_inf.size())) {
-            return tmp_logical_block;
-        } else {
-            class_num_offset += (int)tmp_logical_block->logical_class_inf.size();
-        }
-    }
-
-    return nullptr;
-}
-
->>>>>>> c1b695af
 e_pin_type get_class_type_from_class_physical_num(t_physical_tile_type_ptr physical_tile, int physical_class_num) {
     e_pin_type class_type;
 
     bool is_on_tile = is_class_on_tile(physical_tile, physical_class_num);
 
-<<<<<<< HEAD
-    if(!is_on_tile) {
+    if(is_on_tile) {
+        class_type = physical_tile->class_inf[physical_class_num].type;
+    } else {
         class_type = physical_tile->internal_class_inf.at(physical_class_num).type;
-=======
-    if (!is_on_tile) {
-        auto logical_block = get_logical_block_from_class_physical_num(physical_tile, physical_class_num);
-        int class_logical_num = get_class_logical_num_from_class_physical_num(physical_tile, physical_class_num);
-        class_type = logical_block->logical_class_inf[class_logical_num].type;
-
->>>>>>> c1b695af
-    } else {
-        VTR_ASSERT(is_on_tile == true);
-        class_type = physical_tile->class_inf[physical_class_num].type;
     }
 
     return class_type;
@@ -1200,16 +803,8 @@
     int num_pins = -1;
     bool is_on_tile = is_class_on_tile(physical_tile, physical_class_num);
 
-<<<<<<< HEAD
     if(!is_on_tile) {
         num_pins = physical_tile->internal_class_inf.at(physical_class_num).num_pins;
-=======
-    if (!is_on_tile) {
-        auto logical_block = get_logical_block_from_class_physical_num(physical_tile, physical_class_num);
-        int class_logical_num = get_class_logical_num_from_class_physical_num(physical_tile, physical_class_num);
-        num_pins = logical_block->logical_class_inf[class_logical_num].num_pins;
-
->>>>>>> c1b695af
     } else {
         VTR_ASSERT(is_on_tile == true);
         num_pins = physical_tile->class_inf[physical_class_num].num_pins;
@@ -1218,73 +813,25 @@
     return num_pins;
 }
 
-<<<<<<< HEAD
-
-std::unordered_map<int, const t_class*>  get_pb_graph_node_num_class_pairs(t_physical_tile_type_ptr physical_tile,
-                                                     const t_sub_tile* sub_tile,
-                                                     t_logical_block_type_ptr logical_block,
-                                                     int sub_tile_relative_cap,
-                                                     const t_pb_graph_node* pb_graph_node) {
-=======
-int get_pin_physical_num_from_class_physical_num(t_physical_tile_type_ptr physical_tile, int physical_class_num, int pin_logical_num) {
-    bool is_on_tile = is_class_on_tile(physical_tile, physical_class_num);
-    const t_sub_tile* sub_tile;
-    int sub_tile_cap;
-    int pin_physical_num = -1;
-
-    if (is_on_tile) {
-        pin_physical_num = pin_logical_num;
-
-    } else {
-        std::tie(sub_tile, sub_tile_cap) = get_sub_tile_from_class_physical_num(physical_tile, physical_class_num);
-        VTR_ASSERT(sub_tile_cap != -1);
-        auto logical_block = get_logical_block_from_class_physical_num(physical_tile, physical_class_num);
-        auto pb_pin = logical_block->pin_logical_num_to_pb_pin_mapping.at(pin_logical_num);
-        pin_physical_num = get_pb_pin_physical_num(sub_tile,
-                                                   logical_block,
-                                                   sub_tile_cap,
-                                                   pb_pin);
-    }
-
-    return pin_physical_num;
-}
-
-bool is_class_on_tile(t_physical_tile_type_ptr physical_tile, int class_physical_num) {
-    return (class_physical_num < (int)physical_tile->class_inf.size());
-}
 
 std::unordered_map<int, const t_class*> get_pb_graph_node_num_class_pairs(t_physical_tile_type_ptr physical_tile,
                                                                           const t_sub_tile* sub_tile,
                                                                           t_logical_block_type_ptr logical_block,
                                                                           int sub_tile_relative_cap,
                                                                           const t_pb_graph_node* pb_graph_node) {
->>>>>>> c1b695af
     std::unordered_set<int> seen_logical_class_num;
     std::unordered_map<int, const t_class*> classes_map;
     const std::unordered_map<const t_pb_graph_pin*, int>& pb_pin_class_map = logical_block->pb_pin_to_class_logical_num_mapping;
 
-<<<<<<< HEAD
-
-
     std::vector<const t_pb_graph_pin*> pb_pins = get_pb_graph_node_pb_pins(pb_graph_node);
 
-    for(auto pin: pb_pins) {
+    for (auto pin : pb_pins) {
         int class_logical_num = pb_pin_class_map.at(pin);
         bool is_added;
         std::tie(std::ignore, is_added) = seen_logical_class_num.emplace(class_logical_num);
         if(is_added) {
             int pin_physical_num = get_pb_pin_physical_num(physical_tile,
                                                            sub_tile,
-=======
-    std::vector<const t_pb_graph_pin*> pb_pins = get_pb_graph_node_pins(pb_graph_node);
-
-    for (auto pin : pb_pins) {
-        int class_logical_num = pb_pin_class_map.at(pin);
-        bool is_added;
-        std::tie(std::ignore, is_added) = seen_logical_class_num.emplace(class_logical_num);
-        if (is_added) {
-            int pin_physical_num = get_pb_pin_physical_num(sub_tile,
->>>>>>> c1b695af
                                                            logical_block,
                                                            sub_tile_relative_cap,
                                                            pin);
@@ -1295,8 +842,6 @@
     }
 
     return classes_map;
-<<<<<<< HEAD
-
 }
 
 t_class_range get_pb_graph_node_class_physical_range(t_physical_tile_type_ptr physical_tile,
@@ -1336,48 +881,14 @@
 
     if(is_flat) {
         return (int)tile->class_inf.size() + (int) tile->internal_class_inf.size();
-=======
-}
-
-int get_total_num_sub_tile_internal_classes(const t_sub_tile* sub_tile) {
-    int num_classes = 0;
-    for (auto eq_site : sub_tile->equivalent_sites) {
-        num_classes += (int)eq_site->logical_class_inf.size();
-    }
-    num_classes *= sub_tile->capacity.total();
-    return num_classes;
-}
-
-int get_total_num_tile_internal_classes(t_physical_tile_type_ptr physical_tile) {
-    int num_classes = 0;
-    for (const t_sub_tile& sub_tile : physical_tile->sub_tiles) {
-        num_classes += get_total_num_sub_tile_internal_classes(&sub_tile);
-    }
-
-    return num_classes;
-}
-
-int get_tile_class_max_ptc(t_physical_tile_type_ptr tile, bool is_flat) {
-    if (is_flat) {
-        return (int)tile->class_inf.size() + get_total_num_tile_internal_classes(tile);
->>>>>>> c1b695af
     } else {
         VTR_ASSERT(is_flat == false);
         return (int)tile->class_inf.size();
     }
-<<<<<<< HEAD
-
-=======
->>>>>>> c1b695af
 }
 
 /** get information given pin physical number **/
 std::tuple<const t_sub_tile*, int> get_sub_tile_from_pin_physical_num(t_physical_tile_type_ptr physical_tile, int physical_num) {
-<<<<<<< HEAD
-
-
-=======
->>>>>>> c1b695af
     const t_sub_tile* target_sub_tile = nullptr;
     int target_sub_tile_cap = OPEN;
 
@@ -1409,19 +920,11 @@
     int sub_tile_cap;
     t_logical_block_type_ptr logical_block = nullptr;
 
-<<<<<<< HEAD
-    std::tie(sub_tile, sub_tile_cap)  = get_sub_tile_from_pin_physical_num(physical_tile, physical_num);
-    VTR_ASSERT(sub_tile_cap != OPEN);
-
-    for(auto starting_idx : sub_tile->starting_internal_pin_idx[sub_tile_cap]) {
-        if(physical_num >= starting_idx.second) {
-=======
     std::tie(sub_tile, sub_tile_cap) = get_sub_tile_from_pin_physical_num(physical_tile, physical_num);
     VTR_ASSERT(sub_tile_cap != OPEN);
 
     for (auto starting_idx : sub_tile->starting_internal_pin_idx[sub_tile_cap]) {
         if (physical_num >= starting_idx.second) {
->>>>>>> c1b695af
             logical_block = starting_idx.first;
         }
     }
@@ -1429,20 +932,12 @@
     return logical_block;
 }
 
-<<<<<<< HEAD
-const t_pb_graph_pin* get_pb_pin_from_pin_physical_num (t_physical_tile_type_ptr physical_tile, int physical_num) {
-    VTR_ASSERT(physical_num >= physical_tile->num_pins);
-=======
 const t_pb_graph_pin* get_pb_pin_from_pin_physical_num(t_physical_tile_type_ptr physical_tile, int physical_num) {
     VTR_ASSERT(physical_num >= physical_tile->num_pins);
-
->>>>>>> c1b695af
     auto logical_block = get_logical_block_from_pin_physical_num(physical_tile, physical_num);
     VTR_ASSERT(logical_block != nullptr);
     int logical_num = get_pin_logical_num_from_pin_physical_num(physical_tile, physical_num);
     return logical_block->pin_logical_num_to_pb_pin_mapping.at(logical_num);
-<<<<<<< HEAD
-
 }
 
 t_pb_graph_pin* get_mutable_pb_pin_from_pin_physical_num(t_physical_tile_type* physical_tile, t_logical_block_type* logical_block, int physical_num) {
@@ -1452,37 +947,21 @@
 }
 
 e_pin_type get_pin_type_from_pin_physical_num(t_physical_tile_type_ptr physical_tile, int pin_physical_num) {
-    if(is_pin_on_tile(physical_tile, pin_physical_num)) {
-=======
-}
-
-e_pin_type get_pin_type_from_pin_physical_num(t_physical_tile_type_ptr physical_tile, int pin_physical_num) {
     if (is_pin_on_tile(physical_tile, pin_physical_num)) {
->>>>>>> c1b695af
         const t_class& pin_class = physical_tile->class_inf[physical_tile->pin_class[pin_physical_num]];
         return pin_class.type;
     } else {
         const t_class& pin_class = physical_tile->internal_class_inf.at(physical_tile->internal_pin_class.at(pin_physical_num));
         return pin_class.type;
     }
-<<<<<<< HEAD
-
-}
-
-int get_class_num_from_pin_physical_num(t_physical_tile_type_ptr physical_tile, int pin_physical_num) {
-    if(is_pin_on_tile(physical_tile, pin_physical_num)) {
-=======
 }
 
 int get_class_num_from_pin_physical_num(t_physical_tile_type_ptr physical_tile, int pin_physical_num) {
     if (is_pin_on_tile(physical_tile, pin_physical_num)) {
->>>>>>> c1b695af
         return physical_tile->pin_class[pin_physical_num];
     } else {
         return physical_tile->internal_pin_class.at(pin_physical_num);
     }
-<<<<<<< HEAD
-
 }
 
 std::vector<const t_pb_graph_pin*> get_pb_graph_node_pb_pins(const t_pb_graph_node* pb_graph_node) {
@@ -1559,29 +1038,14 @@
 
 std::vector<int> get_pb_graph_node_pins(t_physical_tile_type_ptr physical_tile,
                                         const t_sub_tile* sub_tile,
-=======
-}
-
-bool is_pin_on_tile(t_physical_tile_type_ptr physical_tile, int physical_num) {
-    return (physical_num < physical_tile->num_pins);
-}
-
-std::vector<int> get_pb_graph_node_pins(const t_sub_tile* sub_tile,
->>>>>>> c1b695af
                                         t_logical_block_type_ptr logical_block,
                                         int relative_cap,
                                         const t_pb_graph_node* pb_graph_node) {
     std::vector<int> pins_num;
-<<<<<<< HEAD
     auto pins = get_pb_graph_node_pb_pins(pb_graph_node);
     for (auto pin : pins) {
         int pin_num = get_pb_pin_physical_num(physical_tile,
                                               sub_tile,
-=======
-    auto pins = get_pb_graph_node_pins(pb_graph_node);
-    for (auto pin : pins) {
-        int pin_num = get_pb_pin_physical_num(sub_tile,
->>>>>>> c1b695af
                                               logical_block,
                                               relative_cap,
                                               pin);
@@ -1591,47 +1055,20 @@
 }
 
 std::vector<int> get_physical_pin_driving_pins(t_physical_tile_type_ptr physical_type,
-<<<<<<< HEAD
-                                          t_logical_block_type_ptr logical_block,
-                                          int pin_physical_num) {
-
-=======
                                                t_logical_block_type_ptr logical_block,
                                                int pin_physical_num) {
->>>>>>> c1b695af
     const t_sub_tile* sub_tile;
     int sub_tile_cap;
     std::tie(sub_tile, sub_tile_cap) = get_sub_tile_from_pin_physical_num(physical_type,
                                                                           pin_physical_num);
 
-<<<<<<< HEAD
     if(is_pin_on_tile(physical_type, pin_physical_num)) {
         auto pb_pin = get_tile_pin_pb_pin(physical_type, logical_block, pin_physical_num);
-        return get_pb_pin_driving_pins(physical_type,
-                                        sub_tile,
-                                        logical_block,
-                                        sub_tile_cap,
-                                        pb_pin);
-=======
-    if (is_pin_on_tile(physical_type, pin_physical_num)) {
-        auto direct_map = (physical_type->tile_block_pin_directs_map).at(logical_block->index).at(sub_tile->index);
-        int sub_tile_inst_num_pins = sub_tile->num_phy_pins / sub_tile->capacity.total();
-        pin_physical_num -= (sub_tile_inst_num_pins * sub_tile_cap);
-        auto result = direct_map.find(t_physical_pin(pin_physical_num));
-        if (result == direct_map.inverse_end()) {
-            archfpga_throw(__FILE__, __LINE__,
-                           "Couldn't find the corresponding logical sub tile pin of the physical block pin %d."
-                           "Physical Tile Type: %s, Logical Block Type: %s.\n",
-                           pin_physical_num, physical_type->name, logical_block->name);
-        }
-        int pin_logical_num = result->second.pin;
-        auto pb_pin = logical_block->pin_logical_num_to_pb_pin_mapping.at(pin_logical_num);
         return get_pb_pin_driving_pins(physical_type,
                                        sub_tile,
                                        logical_block,
                                        sub_tile_cap,
                                        pb_pin);
->>>>>>> c1b695af
 
     } else {
         auto pb_pin = get_pb_pin_from_pin_physical_num(physical_type, pin_physical_num);
@@ -1641,10 +1078,6 @@
                                        sub_tile_cap,
                                        pb_pin);
     }
-<<<<<<< HEAD
-
-
-
 }
 
 int get_pb_pin_physical_num(t_physical_tile_type_ptr physical_tile,
@@ -1725,28 +1158,11 @@
     return pb_graph_pin->parent_node;
 
 
-=======
-}
-
-int get_pb_pin_physical_num(const t_sub_tile* sub_tile,
-                            t_logical_block_type_ptr logical_block,
-                            int relative_cap,
-                            const t_pb_graph_pin* pin) {
-    int pin_ptc = OPEN;
-    int offset = sub_tile->starting_internal_pin_idx[relative_cap].at(logical_block);
-    pin_ptc = pin->pin_count_in_cluster + offset;
-
-    return pin_ptc;
->>>>>>> c1b695af
 }
 
 int get_total_num_sub_tile_internal_pins(const t_sub_tile* sub_tile) {
     int num_pins = 0;
-<<<<<<< HEAD
-    for(auto eq_site : sub_tile->equivalent_sites) {
-=======
     for (auto eq_site : sub_tile->equivalent_sites) {
->>>>>>> c1b695af
         num_pins += (int)eq_site->pin_logical_num_to_pb_pin_mapping.size();
     }
     num_pins *= sub_tile->capacity.total();
@@ -1755,11 +1171,7 @@
 
 int get_total_num_tile_internal_pins(t_physical_tile_type_ptr tile) {
     int num_pins = 0;
-<<<<<<< HEAD
-    for(const t_sub_tile& sub_tile : tile->sub_tiles) {
-=======
     for (const t_sub_tile& sub_tile : tile->sub_tiles) {
->>>>>>> c1b695af
         num_pins += get_total_num_sub_tile_internal_pins(&sub_tile);
     }
 
@@ -1767,18 +1179,11 @@
 }
 
 int get_tile_ipin_opin_max_ptc(t_physical_tile_type_ptr tile, bool is_flat) {
-<<<<<<< HEAD
-
-    if(is_flat) {
-=======
     if (is_flat) {
->>>>>>> c1b695af
         return tile->num_pins + get_total_num_tile_internal_pins(tile);
     } else {
         return tile->num_pins;
     }
-<<<<<<< HEAD
-
 }
 
 bool intra_tile_nodes_connected(t_physical_tile_type_ptr physical_type,
@@ -1798,9 +1203,4 @@
         return true;
     }
 }
-/* */
-
-=======
-}
-/* */
->>>>>>> c1b695af
+/* */