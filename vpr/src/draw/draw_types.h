--- conflicted
+++ resolved
@@ -255,11 +255,8 @@
 
     ManualMovesState manual_moves_state;
     bool is_flat = false;
-<<<<<<< HEAD
-=======
 
     ///@brief Whether we are showing the NOC button
->>>>>>> c1b695af
     bool show_noc_button = false;
 
     ///@brief Draw state for NOC drawing
