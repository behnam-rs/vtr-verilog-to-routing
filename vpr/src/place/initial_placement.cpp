#include "vtr_memory.h"
#include "vtr_random.h"
#include "vtr_time.h"

#include "globals.h"
#include "read_place.h"
#include "initial_placement.h"
#include "vpr_utils.h"
#include "place_util.h"
#include "place_constraints.h"
#include "move_utils.h"
#include "region.h"
#include "directed_moves_util.h"
#include "noc_place_utils.h"
#include "noc_place_checkpoint.h"

#include "echo_files.h"

#include <ctime>
#include <cmath>
#include <iomanip>

#ifdef VERBOSE
void print_clb_placement(const char* fname);
#endif

/// @brief Sentinel value for indicating that a block does not have a valid x location, used to check whether a block has been placed
constexpr int INVALID_X = -1;

// Number of iterations that initial placement tries to place all blocks before throwing an error
#define MAX_INIT_PLACE_ATTEMPTS 2

// The amount of weight that will added to previous unplaced block scores to ensure that failed blocks would be placed earlier next iteration
#define SORT_WEIGHT_PER_FAILED_BLOCK 10

// The amount of weight that will added to each tile which is outside of the floorplanning constraints
#define SORT_WEIGHT_PER_TILES_OUTSIDE_OF_PR 100

/* The maximum number of tries when trying to place a macro at a    *
 * random location before trying exhaustive placement - find the first     *
 * legal position and place it during initial placement.                  */
#define MAX_NUM_TRIES_TO_PLACE_MACROS_RANDOMLY 8

/**
 * @brief Set choosen grid locations to EMPTY block id before each placement iteration
 *   
 *   @param unplaced_blk_types_index Block types that their grid locations must be cleared.
 * 
 */
static void clear_block_type_grid_locs(const std::unordered_set<int>& unplaced_blk_types_index);

/**
 * @brief Initializes the grid to empty. It also initialized the location for
 * all blocks to unplaced.
 */
static void initialize_grid_locs();

/**
 * @brief Calculates total NoC cost.
 *
 *   @param costs Contains latency and aggregate bandwidth costs
 *   along with their corresponding normalization factors.
 *   @param noc_opts Contains NoC placement weighting factor.
 *
 * @return Calculated total NoC cost.
 */
static double calculate_noc_cost(const t_placer_costs& costs, const t_noc_opts& noc_opts);

/**
 * @brief Evaluates whether a NoC router swap should be accepted or not.
 *
 *   @param delta_cost Specifies how much the total cost would change if
 *   the proposed swap is accepted.
 *   @param prob The probability by which a router swap that increases
 *   the cost is accepted.
 *
 * @return true if the proposed swap is accepted, false if not.
 */
static bool assess_noc_swap(double delta_cost, double prob);

/**
 * @brief Randomly places NoC routers, then runs a quick simulated annealing
 * to minimize NoC costs.
 *
 *   @param noc_opts NoC-related options. Used to calculate NoC-related costs.
 */
static void initial_noc_placement(const t_noc_opts& noc_opts);

/**
 * @brief Places the macro if the head position passed in is legal, and all the resulting
 * member positions are legal
 *   
 *   @param pl_macro The macro to be placed.
 *   @param head_pos The location of the macro head member.
 * 
 * @return true if macro was placed, false if not.
 */
static bool try_place_macro(const t_pl_macro& pl_macro, t_pl_loc head_pos);

/**
 * @brief Control routine for placing a macro.
 * First iteration of place_marco performs the following steps to place a macro:
 *  1) try_centroid_placement : tries to find a location based on the macro's logical connections.
 *  2) try_random_placement : if no smart location found in the centroid placement, the function tries
 *  to place it randomly for the max number of tries.
 *  3) try_exhaustive_placement : if neither placement alogrithms work, the function will find a location 
 *  for the macro by exhaustively searching all available locations.  
 * If first iteration failed, next iteration calls dense placement for specific block types.
 *  
 *   @param macros_max_num_tries Max number of tries for initial placement before switching to exhaustive placement. 
 *   @param pl_macro The macro to be placed.
 *   @param pad_loc_type Used to check whether an io block needs to be marked as fixed.
 *   @param blk_types_empty_locs_in_grid First location (lowest y) and number of remaining blocks in each column for the blk_id type.
 *   @param block_scores The block_scores (ranking of what to place next) for unplaced blocks connected to this macro should be updated.
 * 
 * @return true if macro was placed, false if not.
 */
static bool place_macro(int macros_max_num_tries, const t_pl_macro& pl_macro, enum e_pad_loc_type pad_loc_type, std::vector<t_grid_empty_locs_block_type>* blk_types_empty_locs_in_grid, vtr::vector<ClusterBlockId, t_block_score>& block_scores);

/*
 * Assign scores to each block based on macro size and floorplanning constraints.
 * Used for relative placement, so that the blocks that are more difficult to place can be placed first during initial placement.
 * A higher score indicates that the block is more difficult to place.
 */
static vtr::vector<ClusterBlockId, t_block_score> assign_block_scores();

/**
 * @brief Tries to find y coordinate for macro head location based on macro direction
 *   
 *
 *   @param first_macro_loc The first available location that can place the macro blocks.
 *   @param pl_macro The macro to be placed.
 *
 * @return y coordinate of the location that macro head should be placed
 */
static int get_y_loc_based_on_macro_direction(t_grid_empty_locs_block_type first_macro_loc, const t_pl_macro& pl_macro);

/**
 * @brief Tries to get the first available location of a specific block type that can accomodate macro blocks
 *
 *   @param loc The first available location that can place the macro blocks.
 *   @param pl_macro The macro to be placed.
 *   @param blk_types_empty_locs_in_grid first location (lowest y) and number of remaining blocks in each column for the blk_id type 
 *
 * @return index to a column of blk_types_empty_locs_in_grid that can accomodate pl_macro and location of first available location returned by reference
 */
static int get_blk_type_first_loc(t_pl_loc& loc, const t_pl_macro& pl_macro, std::vector<t_grid_empty_locs_block_type>* blk_types_empty_locs_in_grid);

/**
 * @brief Updates the first available location (lowest y) and number of remaining blocks in the column that dense placement used to place the macro.
 *
 *   @param blk_type_column_index Index to a column in blk_types_empty_locs_in_grid that placed pl_macro in itself.
 *   @param block_type Logical block type of the macro blocks.
 *   @param pl_macro The macro to be placed.
 *   @param blk_types_empty_locs_in_grid first location (lowest y) and number of remaining blocks in each column for the blk_id type 
 * 
 */
static void update_blk_type_first_loc(int blk_type_column_index, t_logical_block_type_ptr block_type, const t_pl_macro& pl_macro, std::vector<t_grid_empty_locs_block_type>* blk_types_empty_locs_in_grid);

/**
 * @brief  Initializes empty locations of the grid with a specific block type into vector for dense initial placement 
 *
 *   @param block_type_index block type index that failed in previous initial placement iterations
 *   
 * @return first location (lowest y) and number of remaining blocks in each column for the block_type_index
 */
static std::vector<t_grid_empty_locs_block_type> init_blk_types_empty_locations(int block_type_index);

/**
 * @brief  Helper function used when IO locations are to be randomly locked
 *
 *   @param pl_macro The macro to be fixed.
 *   @param loc The location at which the head of the macro is placed.
 *   @param pad_loc_type Used to check whether an io block needs to be marked as fixed.
 */
static inline void fix_IO_block_types(const t_pl_macro& pl_macro, t_pl_loc loc, enum e_pad_loc_type pad_loc_type);

/**
 * @brief  Determine whether a specific macro can be placed in a specific location. 
 *  
 *   @param loc The location at which the macro head member is placed.
 *   @param pr The PartitionRegion of the macro head member - represents its floorplanning constraints, is the size of the whole chip if the macro is not
 *   constrained.
 *   @param block_type Logical block type of the macro head member.
 * 
 * @return True if the location is legal for the macro head member, false otherwise.
 */
static bool is_loc_legal(t_pl_loc& loc, PartitionRegion& pr, t_logical_block_type_ptr block_type);

/**
 * @brief Calculates a centroid location for a block based on its placed connections.
 *
 *   @param pl_macro The macro to be placed.
 *   @param centroid specified location (x,y,subtile) for the pl_macro head member.
 *
 * @return a vector of blocks that are connected to this block but not yet placed so their scores can later be updated.
 */
static std::vector<ClusterBlockId> find_centroid_loc(const t_pl_macro& pl_macro, t_pl_loc& centroid);

/**
 * @brief  Tries to find a nearest location to the centroid location if calculated centroid location is not legal or is occupied.
 *
 *   @param centroid_loc Calculated location in try_centroid_placement function for the block.
 *   @param block_type Logical block type of the macro blocks.
 *   @param check_empty If set, the function tries to find an empty location.
 *
 * @return true if the function can find any location near the centroid one, false otherwise.
 */
static bool find_centroid_neighbor(t_pl_loc& centroid_loc, t_logical_block_type_ptr block_type, bool check_empty);

/**
 * @brief  tries to place a macro at a centroid location of its placed connections.
 *
 *   @param pl_macro The macro to be placed.
 *   @param pr The PartitionRegion of the macro - represents its floorplanning constraints, is the size of the whole chip if the macro is not
 *   constrained.
 *   @param block_type Logical block type of the macro blocks.
 *   @param pad_loc_type Used to check whether an io block needs to be marked as fixed.
 *   @param block_scores The block_scores (ranking of what to place next) for unplaced blocks connected to this macro are updated in this routine. 
 *
 * @return true if the macro gets placed, false if not.
 */
static bool try_centroid_placement(const t_pl_macro& pl_macro, PartitionRegion& pr, t_logical_block_type_ptr block_type, enum e_pad_loc_type pad_loc_type, vtr::vector<ClusterBlockId, t_block_score>& block_scores);

/**
 * @brief  tries to place a macro at a random location
 *
 *   @param pl_macro The macro to be placed.
 *   @param pr The PartitionRegion of the macro - represents its floorplanning constraints, is the size of the whole chip if the macro is not
 *   constrained.
 *   @param block_type Logical block type of the macro blocks.
 *   @param pad_loc_type Used to check whether an io block needs to be marked as fixed.
 *
 * @return true if the macro gets placed, false if not.
 */
static bool try_random_placement(const t_pl_macro& pl_macro, const PartitionRegion& pr, t_logical_block_type_ptr block_type, enum e_pad_loc_type pad_loc_type);

/**
 * @brief Looks for a valid placement location for macro exhaustively once the maximum number of random locations have been tried.
 *
 *   @param pl_macro The macro to be placed.
 *   @param pr The PartitionRegion of the macro - represents its floorplanning constraints, is the size of the whole chip if the macro is not
 *   constrained.
 *   @param block_type Logical block type of the macro blocks.
 *   @param pad_loc_type Used to check whether an io block needs to be marked as fixed.
 *
 * @return true if the macro gets placed, false if not.
 */
static bool try_exhaustive_placement(const t_pl_macro& pl_macro, const PartitionRegion& pr, t_logical_block_type_ptr block_type, enum e_pad_loc_type pad_loc_type);

/**
 * @brief Looks for a valid placement location for macro in second iteration, tries to place as many macros as possible in one column 
 * and avoids fragmenting the available locations in one column. 
 *   
 *   @param pl_macro The macro to be placed.
 *   @param pr The PartitionRegion of the macro - represents its floorplanning constraints, is the size of the whole chip if the macro is not
 *   constrained.
 *   @param block_type Logical block type of the macro blocks.
 *   @param pad_loc_type Used to check whether an io block needs to be marked as fixed.
 *   @param blk_types_empty_locs_in_grid first location (lowest y) and number of remaining blocks in each column for the blk_id type
 *
 * @return true if the macro gets placed, false if not.
 */
static bool try_dense_placement(const t_pl_macro& pl_macro, PartitionRegion& pr, t_logical_block_type_ptr block_type, enum e_pad_loc_type pad_loc_type, std::vector<t_grid_empty_locs_block_type>* blk_types_empty_locs_in_grid);

/**
 * @brief Tries for MAX_INIT_PLACE_ATTEMPTS times to place all blocks considering their floorplanning constraints and the device size
 *   
 *   @param pad_loc_type Used to check whether an io block needs to be marked as fixed.
 *   @param constraints_file Used to read block locations if any constraints is available.
 */
static void place_all_blocks(vtr::vector<ClusterBlockId, t_block_score>& block_scores, enum e_pad_loc_type pad_loc_type, const char* constraints_file);

/**
 * @brief If any blocks remain unplaced after all initial placement iterations, this routine
 * throws an error indicating that initial placement can not be done with the current device size or
 * floorplanning constraints. 
 */
static void check_initial_placement_legality();

static void check_initial_placement_legality() {
    auto& cluster_ctx = g_vpr_ctx.clustering();
    auto& place_ctx = g_vpr_ctx.placement();

    int unplaced_blocks = 0;

    for (auto blk_id : cluster_ctx.clb_nlist.blocks()) {
        if (place_ctx.block_locs[blk_id].loc.x == INVALID_X) {
            VTR_LOG("Block %s (# %d) of type %s could not be placed during initial placement iteration %d\n", cluster_ctx.clb_nlist.block_name(blk_id).c_str(), blk_id, cluster_ctx.clb_nlist.block_type(blk_id)->name, MAX_INIT_PLACE_ATTEMPTS - 1);
            unplaced_blocks++;
        }
    }

    if (unplaced_blocks > 0) {
        VPR_FATAL_ERROR(VPR_ERROR_PLACE,
                        "%d blocks could not be placed during initial placement; no spaces were available for them on the grid.\n"
                        "If VPR was run with floorplan constraints, the constraints may be too tight.\n",
                        unplaced_blocks);
    }
}

static bool is_block_placed(ClusterBlockId blk_id) {
    auto& place_ctx = g_vpr_ctx.placement();

    return (place_ctx.block_locs[blk_id].loc.x != INVALID_X);
}

static bool is_loc_legal(t_pl_loc& loc, PartitionRegion& pr, t_logical_block_type_ptr block_type) {
    const auto& grid = g_vpr_ctx.device().grid;
    bool legal = false;

    //Check if the location is within its constraint region
    for (auto reg : pr.get_partition_region()) {
        const auto reg_coord = reg.get_region_rect();
        vtr::Rect<int> reg_rect(reg_coord.xmin, reg_coord.ymin, reg_coord.xmax, reg_coord.ymax);
        if (reg_coord.layer_num != loc.layer) continue;
        if (reg_rect.contains(vtr::Point<int>(loc.x, loc.y))) {
            //check if the location is compatible with the block type
            const auto& type = grid.get_physical_type({loc.x, loc.y, loc.layer});
            int height_offset = grid.get_height_offset({loc.x, loc.y, loc.layer});
            int width_offset = grid.get_width_offset({loc.x, loc.y, loc.layer});
            if (is_tile_compatible(type, block_type)) {
                //Check if the location is an anchor position
                if (height_offset == 0 && width_offset == 0) {
                    legal = true;
                    break;
                }
            }
        }
    }

    return legal;
}

static bool find_centroid_neighbor(t_pl_loc& centroid_loc, t_logical_block_type_ptr block_type, bool check_empty) {
    const auto& compressed_block_grid = g_vpr_ctx.placement().compressed_block_grids[block_type->index];
    const int num_layers = g_vpr_ctx.device().grid.get_num_layers();
    const int centroid_loc_layer_num = centroid_loc.layer;

    //Determine centroid location in the compressed space of the current block
    auto compressed_centroid_loc = get_compressed_loc_approx(compressed_block_grid,
                                                             centroid_loc,
                                                             num_layers);

    //range limit (rlim) set a limit for the neighbor search in the centroid placement
    //the neighbor location should be within the defined range to calculated centroid location
    int first_rlim = 15;

    auto search_range = get_compressed_grid_target_search_range(compressed_block_grid,
                                                                compressed_centroid_loc,
                                                                first_rlim,
                                                                num_layers);

    int delta_cx = search_range[centroid_loc_layer_num].xmax - search_range[centroid_loc_layer_num].xmin;

    //Block has not been placed yet, so the "from" coords will be (-1, -1)
    int cx_from = OPEN;
    int cy_from = OPEN;
    int layer_from = centroid_loc_layer_num;

    t_physical_tile_loc to_compressed_loc;

<<<<<<< HEAD
    bool legal = find_compatible_compressed_loc_in_range(block_type, min_cx, max_cx, min_cy, max_cy, delta_cx, cx_from, cy_from, cx_to, cy_to, false, check_empty);
=======
    bool legal = find_compatible_compressed_loc_in_range(block_type,
                                                         delta_cx,
                                                         {cx_from, cy_from, layer_from},
                                                         search_range[centroid_loc_layer_num],
                                                         to_compressed_loc,
                                                         false,
                                                         centroid_loc_layer_num);
>>>>>>> 9479f9d3

    if (!legal) {
        return false;
    }

    compressed_grid_to_loc(block_type, to_compressed_loc, centroid_loc);

    return legal;
}

static std::vector<ClusterBlockId> find_centroid_loc(const t_pl_macro& pl_macro, t_pl_loc& centroid) {
    auto& cluster_ctx = g_vpr_ctx.clustering();

    t_physical_tile_loc tile_loc;
    float acc_weight = 0;
    float acc_x = 0;
    float acc_y = 0;
    int head_layer_num = OPEN;
    bool find_layer = false;
    std::vector<int> layer_count(g_vpr_ctx.device().grid.get_num_layers(), 0);

    ClusterBlockId head_blk = pl_macro.members.at(0).blk_index;
    // For now, we put the macro in the same layer as the head block
    head_layer_num = g_vpr_ctx.placement().block_locs[head_blk].loc.layer;
    // If block is placed, we use the layer of the block. Otherwise, the layer will be determined later
    if (head_layer_num == OPEN) {
        find_layer = true;
    }
    std::vector<ClusterBlockId> connected_blocks_to_update;

    //iterate over the from block pins
    for (ClusterPinId pin_id : cluster_ctx.clb_nlist.block_pins(head_blk)) {
        ClusterNetId net_id = cluster_ctx.clb_nlist.pin_net(pin_id);

        /* Ignore the special case nets which only connects a block to itself  *
         * Experimentally, it was found that this case greatly degrade QoR     */
        if (cluster_ctx.clb_nlist.net_sinks(net_id).size() == 1) {
            ClusterBlockId source = cluster_ctx.clb_nlist.net_driver_block(net_id);
            ClusterPinId sink_pin = *cluster_ctx.clb_nlist.net_sinks(net_id).begin();
            ClusterBlockId sink = cluster_ctx.clb_nlist.pin_block(sink_pin);
            if (sink == source) {
                continue;
            }
        }

        //if the pin is driver iterate over all the sinks
        if (cluster_ctx.clb_nlist.pin_type(pin_id) == PinType::DRIVER) {
            //ignore nets that are globally routed
            if (cluster_ctx.clb_nlist.net_is_ignored(net_id)) {
                continue;
            }
            for (auto sink_pin_id : cluster_ctx.clb_nlist.net_sinks(net_id)) {
                /* Ignore if one of the sinks is the block itself*/
                if (pin_id == sink_pin_id)
                    continue;

                if (!is_block_placed(cluster_ctx.clb_nlist.pin_block(sink_pin_id))) {
                    //add unplaced block to connected_blocks_to_update vector to update its score later.
                    connected_blocks_to_update.push_back(cluster_ctx.clb_nlist.pin_block(sink_pin_id));
                    continue;
                }

                get_coordinate_of_pin(sink_pin_id, tile_loc);
                if (find_layer) {
                    VTR_ASSERT(tile_loc.layer_num != OPEN);
                    layer_count[tile_loc.layer_num]++;
                }
                acc_x += tile_loc.x;
                acc_y += tile_loc.y;
                acc_weight++;
            }
        }

        //else the pin is sink --> only care about its driver
        else {
            ClusterPinId source_pin = cluster_ctx.clb_nlist.net_driver(net_id);
            if (!is_block_placed(cluster_ctx.clb_nlist.pin_block(source_pin))) {
                //add unplaced block to connected_blocks_to_update vector to update its score later.
                connected_blocks_to_update.push_back(cluster_ctx.clb_nlist.pin_block(source_pin));
                continue;
            }

            get_coordinate_of_pin(source_pin, tile_loc);
            if (find_layer) {
                VTR_ASSERT(tile_loc.layer_num != OPEN);
                layer_count[tile_loc.layer_num]++;
            }
            acc_x += tile_loc.x;
            acc_y += tile_loc.y;
            acc_weight++;
        }
    }

    //Calculate the centroid location
    if (acc_weight > 0) {
        centroid.x = acc_x / acc_weight;
        centroid.y = acc_y / acc_weight;
        if (find_layer) {
            auto max_element = std::max_element(layer_count.begin(), layer_count.end());
            VTR_ASSERT(*max_element != 0);
            auto index = std::distance(layer_count.begin(), max_element);
            centroid.layer = static_cast<int>(index);
        } else {
            centroid.layer = head_layer_num;
        }
    }

    return connected_blocks_to_update;
}

<<<<<<< HEAD
static bool try_centroid_placement(const t_pl_macro& pl_macro, PartitionRegion& pr, t_logical_block_type_ptr block_type, enum e_pad_loc_type pad_loc_type, vtr::vector<ClusterBlockId, t_block_score>& block_scores) {
    t_pl_loc centroid_loc(OPEN, OPEN, OPEN);
=======
static bool try_centroid_placement(t_pl_macro pl_macro, PartitionRegion& pr, t_logical_block_type_ptr block_type, enum e_pad_loc_type pad_loc_type, vtr::vector<ClusterBlockId, t_block_score>& block_scores) {
    t_pl_loc centroid_loc(OPEN, OPEN, OPEN, OPEN);
>>>>>>> 9479f9d3
    std::vector<ClusterBlockId> unplaced_blocks_to_update_their_score;

    unplaced_blocks_to_update_their_score = find_centroid_loc(pl_macro, centroid_loc);

    //no suggestion was available for this block type
    if (!is_loc_on_chip({centroid_loc.x, centroid_loc.y, centroid_loc.layer})) {
        return false;
    }

    //centroid suggestion was either occupied or does not match block type
    //try to find a near location that meet these requirements
    bool neighbor_legal_loc = false;
    if (!is_loc_legal(centroid_loc, pr, block_type)) {
        neighbor_legal_loc = find_centroid_neighbor(centroid_loc, block_type, true);
        if (!neighbor_legal_loc) { //no neighbor candidate found
            return false;
        }
    }

    //no neighbor were found that meet all our requirements, should be placed with random placement
    if (!is_loc_on_chip({centroid_loc.x, centroid_loc.y, centroid_loc.layer}) || !pr.is_loc_in_part_reg(centroid_loc)) {
        return false;
    }

    auto& device_ctx = g_vpr_ctx.device();
    //choose the location's subtile if the centroid location is legal.
    //if the location is found within the "find_centroid_neighbor", it already has a subtile
    //we don't need to find one agian
    if (!neighbor_legal_loc) {
        const auto& compressed_block_grid = g_vpr_ctx.placement().compressed_block_grids[block_type->index];
        const auto& type = device_ctx.grid.get_physical_type({centroid_loc.x, centroid_loc.y, centroid_loc.layer});
        const auto& compatible_sub_tiles = compressed_block_grid.compatible_sub_tile_num(type->index);
        centroid_loc.sub_tile = compatible_sub_tiles[vtr::irand((int)compatible_sub_tiles.size() - 1)];
    }
    int width_offset = device_ctx.grid.get_width_offset({centroid_loc.x, centroid_loc.y, centroid_loc.layer});
    int height_offset = device_ctx.grid.get_height_offset({centroid_loc.x, centroid_loc.y, centroid_loc.layer});
    VTR_ASSERT(width_offset == 0);
    VTR_ASSERT(height_offset == 0);

    bool legal;

    legal = try_place_macro(pl_macro, centroid_loc);

    if (legal) {
        fix_IO_block_types(pl_macro, centroid_loc, pad_loc_type);

        //after placing the current block, its connections' score must be updated.
        for (auto blk_id : unplaced_blocks_to_update_their_score) {
            block_scores[blk_id].number_of_placed_connections++;
        }
    }
    return legal;
}

static int get_y_loc_based_on_macro_direction(t_grid_empty_locs_block_type first_macro_loc, const t_pl_macro& pl_macro) {
    int y = first_macro_loc.first_avail_loc.y;

    /*
     * if the macro member offset is positive, it means that macro head should be placed at the first location of first_macro_loc.
     * otherwise, macro head should be placed at the last available location to ensure macro_can_be_placed can check macro location correctly.
     * 
     */
    if (pl_macro.members.size() > 1) {
        if (pl_macro.members.at(1).offset.y < 0) {
            y += (pl_macro.members.size() - 1) * abs(pl_macro.members.at(1).offset.y);
        }
    }

    return y;
}

static void update_blk_type_first_loc(int blk_type_column_index, t_logical_block_type_ptr block_type, const t_pl_macro& pl_macro, std::vector<t_grid_empty_locs_block_type>* blk_types_empty_locs_in_grid) {
    //check if dense placement could place macro successfully
    if (blk_type_column_index == -1 || blk_types_empty_locs_in_grid->size() <= abs(blk_type_column_index)) {
        return;
    }

    const auto& device_ctx = g_vpr_ctx.device();

    //update the first available macro location in a specific column for the next macro
    blk_types_empty_locs_in_grid->at(blk_type_column_index).first_avail_loc.y += device_ctx.physical_tile_types.at(block_type->index).height * pl_macro.members.size();
    blk_types_empty_locs_in_grid->at(blk_type_column_index).num_of_empty_locs_in_y_axis -= pl_macro.members.size();
}

static int get_blk_type_first_loc(t_pl_loc& loc, const t_pl_macro& pl_macro, std::vector<t_grid_empty_locs_block_type>* blk_types_empty_locs_in_grid) {
    //loop over all empty locations and choose first column that can accomodate macro blocks
    for (unsigned int empty_loc_index = 0; empty_loc_index < blk_types_empty_locs_in_grid->size(); empty_loc_index++) {
        auto first_empty_loc = blk_types_empty_locs_in_grid->at(empty_loc_index);

        //if macro size is larger than available locations in the specific column, should go to next available column
        if ((unsigned)first_empty_loc.num_of_empty_locs_in_y_axis < pl_macro.members.size()) {
            continue;
        }

        //set the coordinate of first location that can accomodate macro blocks
        loc.x = first_empty_loc.first_avail_loc.x;
        loc.y = get_y_loc_based_on_macro_direction(first_empty_loc, pl_macro);
        loc.layer = first_empty_loc.first_avail_loc.layer;
        loc.sub_tile = first_empty_loc.first_avail_loc.sub_tile;

        return empty_loc_index;
    }

    return -1;
}

static std::vector<t_grid_empty_locs_block_type> init_blk_types_empty_locations(int block_type_index) {
    const auto& compressed_block_grid = g_vpr_ctx.placement().compressed_block_grids[block_type_index];
    const auto& device_ctx = g_vpr_ctx.device();
    const auto& grid = device_ctx.grid;
    int num_layers = grid.get_num_layers();

    //create a vector to store all columns containing block_type_index with their lowest y and number of remaining blocks
    std::vector<t_grid_empty_locs_block_type> block_type_empty_locs;

    for (int layer_num = 0; layer_num < num_layers; layer_num++) {
        //create a region the size of grid to find out first location with a specific block type
        Region reg;
        reg.set_region_rect({0,
                             0,
                             (int)device_ctx.grid.width() - 1,
                             (int)device_ctx.grid.height() - 1,
                             layer_num});
        reg.set_sub_tile(NO_SUBTILE);
        const auto reg_coord = reg.get_region_rect();
        int min_cx = compressed_block_grid.grid_loc_to_compressed_loc_approx({reg_coord.xmin, OPEN, layer_num}).x;
        int max_cx = compressed_block_grid.grid_loc_to_compressed_loc_approx({reg_coord.xmax, OPEN, layer_num}).x;

        //traverse all column and store their empty locations in block_type_empty_locs
        for (int x_loc = min_cx; x_loc <= max_cx; x_loc++) {
            t_grid_empty_locs_block_type empty_loc;
            const auto& block_rows = compressed_block_grid.get_column_block_map(x_loc, layer_num);
            auto first_avail_loc = block_rows.begin()->second;
            empty_loc.first_avail_loc.x = first_avail_loc.x;
            empty_loc.first_avail_loc.y = first_avail_loc.y;
            empty_loc.first_avail_loc.layer = first_avail_loc.layer_num;
            const auto& physical_type = grid.get_physical_type({first_avail_loc.x, first_avail_loc.y, first_avail_loc.layer_num});
            const auto& compatible_sub_tiles = compressed_block_grid.compatible_sub_tile_num(physical_type->index);
            empty_loc.first_avail_loc.sub_tile = *std::min_element(compatible_sub_tiles.begin(), compatible_sub_tiles.end());
            empty_loc.num_of_empty_locs_in_y_axis = block_rows.size();
            block_type_empty_locs.push_back(empty_loc);
        }
    }

    return block_type_empty_locs;
}

static inline void fix_IO_block_types(const t_pl_macro& pl_macro, t_pl_loc loc, enum e_pad_loc_type pad_loc_type) {
    const auto& device_ctx = g_vpr_ctx.device();
    auto& place_ctx = g_vpr_ctx.mutable_placement();
    //If the user marked the IO block pad_loc_type as RANDOM, that means it should be randomly
    //placed and then stay fixed to that location, which is why the macro members are marked as fixed.
    const auto& type = device_ctx.grid.get_physical_type({loc.x, loc.y, loc.layer});
    if (is_io_type(type) && pad_loc_type == RANDOM) {
        for (const auto& pl_macro_member : pl_macro.members) {
            place_ctx.block_locs[pl_macro_member.blk_index].is_fixed = true;
        }
    }
}

static bool try_random_placement(const t_pl_macro& pl_macro, const PartitionRegion& pr, t_logical_block_type_ptr block_type, enum e_pad_loc_type pad_loc_type) {
    const auto& compressed_block_grid = g_vpr_ctx.placement().compressed_block_grids[block_type->index];
    t_pl_loc loc;

    /*
     * Getting various values needed for the find_compatible_compressed_loc_in_range() routine called below.
     * Need to pass the from/to coords of the block, as well as the min/max x and y coords of where it can
     * be placed in the compressed grid.
     */

    //Block has not been placed yet, so the "from" coords will be (-1, -1)
    int cx_from = -1;
    int cy_from = -1;

    //If the block has more than one floorplan region, pick a random region to get the min/max x and y values
    int region_index;
    std::vector<Region> regions = pr.get_partition_region();
    if (regions.size() > 1) {
        region_index = vtr::irand(regions.size() - 1);
    } else {
        region_index = 0;
    }
    Region reg = regions[region_index];

    const auto reg_coord = reg.get_region_rect();

    auto min_compressed_loc = compressed_block_grid.grid_loc_to_compressed_loc_approx({reg_coord.xmin, reg_coord.ymin, reg_coord.layer_num});

    auto max_compressed_loc = compressed_block_grid.grid_loc_to_compressed_loc_approx({reg_coord.xmax, reg_coord.ymax, reg_coord.layer_num});

    int delta_cx = max_compressed_loc.x - min_compressed_loc.x;

    t_physical_tile_loc to_compressed_loc;

    bool legal;
<<<<<<< HEAD
    legal = find_compatible_compressed_loc_in_range(block_type, min_cx, max_cx, min_cy, max_cy, delta_cx, cx_from, cy_from, cx_to, cy_to, false, true);
=======
    legal = find_compatible_compressed_loc_in_range(block_type,
                                                    delta_cx,
                                                    {cx_from, cy_from, reg_coord.layer_num},
                                                    {min_compressed_loc.x, max_compressed_loc.x,
                                                     min_compressed_loc.y, max_compressed_loc.y},
                                                    to_compressed_loc,
                                                    false,
                                                    reg_coord.layer_num);
>>>>>>> 9479f9d3
    if (!legal) {
        //No valid position found
        return false;
    }

    compressed_grid_to_loc(block_type, to_compressed_loc, loc);

    auto& device_ctx = g_vpr_ctx.device();

    int width_offset = device_ctx.grid.get_width_offset({loc.x, loc.y, loc.layer});
    int height_offset = device_ctx.grid.get_height_offset({loc.x, loc.y, loc.layer});
    VTR_ASSERT(width_offset == 0);
    VTR_ASSERT(height_offset == 0);

    legal = try_place_macro(pl_macro, loc);

    if (legal) {
        fix_IO_block_types(pl_macro, loc, pad_loc_type);
    }

    return legal;
}

static bool try_exhaustive_placement(const t_pl_macro& pl_macro, const PartitionRegion& pr, t_logical_block_type_ptr block_type, enum e_pad_loc_type pad_loc_type) {
    const auto& compressed_block_grid = g_vpr_ctx.placement().compressed_block_grids[block_type->index];
    auto& place_ctx = g_vpr_ctx.mutable_placement();

    std::vector<Region> regions = pr.get_partition_region();

    bool placed = false;

    t_pl_loc to_loc;

    for (unsigned int reg = 0; reg < regions.size() && placed == false; reg++) {
        const auto reg_coord = regions[reg].get_region_rect();
        int layer_num = reg_coord.layer_num;

        int min_cx = compressed_block_grid.grid_loc_to_compressed_loc_approx({reg_coord.xmin, OPEN, layer_num}).x;
        int max_cx = compressed_block_grid.grid_loc_to_compressed_loc_approx({reg_coord.xmax, OPEN, layer_num}).x;

        // There isn't any block of this type in this region
        if (min_cx == OPEN) {
            VTR_ASSERT(max_cx == OPEN);
            continue;
        }

        for (int cx = min_cx; cx <= max_cx && placed == false; cx++) {
            const auto& block_rows = compressed_block_grid.get_column_block_map(cx, layer_num);
            auto y_lower_iter = block_rows.begin();
            auto y_upper_iter = block_rows.end();

            int y_range = std::distance(y_lower_iter, y_upper_iter);

            VTR_ASSERT(y_range >= 0);

            for (int dy = 0; dy < y_range && placed == false; dy++) {
                int cy = (y_lower_iter + dy)->first;

                auto grid_loc = compressed_block_grid.compressed_loc_to_grid_loc({cx, cy, layer_num});
                to_loc.x = grid_loc.x;
                to_loc.y = grid_loc.y;
                to_loc.layer = grid_loc.layer_num;

                auto& grid = g_vpr_ctx.device().grid;
                auto tile_type = grid.get_physical_type({to_loc.x, to_loc.y, layer_num});

                if (regions[reg].get_sub_tile() != NO_SUBTILE) {
                    int subtile = regions[reg].get_sub_tile();

                    to_loc.sub_tile = subtile;
                    if (place_ctx.grid_blocks.block_at_location(to_loc) == EMPTY_BLOCK_ID) {
                        placed = try_place_macro(pl_macro, to_loc);

                        if (placed) {
                            fix_IO_block_types(pl_macro, to_loc, pad_loc_type);
                        }
                    }
                } else {
                    for (const auto& sub_tile : tile_type->sub_tiles) {
                        if (is_sub_tile_compatible(tile_type, block_type, sub_tile.capacity.low)) {
                            int st_low = sub_tile.capacity.low;
                            int st_high = sub_tile.capacity.high;

                            for (int st = st_low; st <= st_high && placed == false; st++) {
                                to_loc.sub_tile = st;
                                if (place_ctx.grid_blocks.block_at_location(to_loc) == EMPTY_BLOCK_ID) {
                                    placed = try_place_macro(pl_macro, to_loc);
                                    if (placed) {
                                        fix_IO_block_types(pl_macro, to_loc, pad_loc_type);
                                    }
                                }
                            }
                        }

                        if (placed) {
                            break;
                        }
                    }
                }
            }
        }
    }

    return placed;
}

static bool try_dense_placement(const t_pl_macro& pl_macro, PartitionRegion& pr, t_logical_block_type_ptr block_type, enum e_pad_loc_type pad_loc_type, std::vector<t_grid_empty_locs_block_type>* blk_types_empty_locs_in_grid) {
    t_pl_loc loc;
    int column_index = get_blk_type_first_loc(loc, pl_macro, blk_types_empty_locs_in_grid);

    //check if first available location is within the chip and macro's partition region, otherwise placement is not legal
    if (!is_loc_on_chip({loc.x, loc.y, loc.layer}) || !pr.is_loc_in_part_reg(loc)) {
        return false;
    }

    auto& device_ctx = g_vpr_ctx.device();

    int width_offset = device_ctx.grid.get_width_offset({loc.x, loc.y, loc.layer});
    int height_offset = device_ctx.grid.get_height_offset({loc.x, loc.y, loc.layer});
    VTR_ASSERT(width_offset == 0);
    VTR_ASSERT(height_offset == 0);

    bool legal = false;
    legal = try_place_macro(pl_macro, loc);

    if (legal) {
        fix_IO_block_types(pl_macro, loc, pad_loc_type);
    }

    //Dense placement found a legal position for pl_macro;
    //We need to update first available location (lowest y) and number of remaining blocks for the next macro.
    update_blk_type_first_loc(column_index, block_type, pl_macro, blk_types_empty_locs_in_grid);
    return legal;
}

static bool try_place_macro(const t_pl_macro& pl_macro, t_pl_loc head_pos) {
    auto& place_ctx = g_vpr_ctx.mutable_placement();

    bool macro_placed = false;

    // If that location is occupied, do nothing.
    if (place_ctx.grid_blocks.block_at_location(head_pos) != EMPTY_BLOCK_ID) {
        return (macro_placed);
    }

    bool mac_can_be_placed = macro_can_be_placed(pl_macro, head_pos, false);

    if (mac_can_be_placed) {
        // Place down the macro
        macro_placed = true;
        for (const auto& pl_macro_member : pl_macro.members) {
            t_pl_loc member_pos = head_pos + pl_macro_member.offset;

            ClusterBlockId iblk = pl_macro_member.blk_index;

            set_block_location(iblk, member_pos);

        } // Finish placing all the members in the macro
    }

    return (macro_placed);
}

static bool place_macro(int macros_max_num_tries, const t_pl_macro& pl_macro, enum e_pad_loc_type pad_loc_type, std::vector<t_grid_empty_locs_block_type>* blk_types_empty_locs_in_grid, vtr::vector<ClusterBlockId, t_block_score>& block_scores) {
    ClusterBlockId blk_id;
    blk_id = pl_macro.members[0].blk_index;

    if (is_block_placed(blk_id)) {
        return true;
    }

    bool macro_placed = false;
    auto& cluster_ctx = g_vpr_ctx.clustering();
    auto& floorplanning_ctx = g_vpr_ctx.floorplanning();
    auto& device_ctx = g_vpr_ctx.device();

    // Assume that all the blocks in the macro are of the same type
    auto block_type = cluster_ctx.clb_nlist.block_type(blk_id);

    PartitionRegion pr;

    //Enough to check head member of macro to see if its constrained because
    //constraints propagation was done earlier in initial placement.
    if (is_cluster_constrained(blk_id)) {
        pr = floorplanning_ctx.cluster_constraints[blk_id];
    } else { //If the block is not constrained, assign a region the size of the grid to its PartitionRegion
        Region reg;
        for (int layer_num = 0; layer_num < device_ctx.grid.get_num_layers(); layer_num++) {
            reg.set_region_rect({0,
                                 0,
                                 (int)device_ctx.grid.width() - 1,
                                 (int)device_ctx.grid.height() - 1,
                                 layer_num});
            reg.set_sub_tile(NO_SUBTILE);
            pr.add_to_part_region(reg);
        }
    }

    //If blk_types_empty_locs_in_grid is not NULL, means that initial placement has been failed in first iteration for this block type
    //We need to place densely in second iteration to be able to find a legal initial placement solution
    if (blk_types_empty_locs_in_grid != nullptr && !blk_types_empty_locs_in_grid->empty()) {
        macro_placed = try_dense_placement(pl_macro, pr, block_type, pad_loc_type, blk_types_empty_locs_in_grid);
    }

    if (!macro_placed) {
        macro_placed = try_centroid_placement(pl_macro, pr, block_type, pad_loc_type, block_scores);
    }

    // If macro is not placed yet, try to place the macro randomly for the max number of random tries
    for (int itry = 0; itry < macros_max_num_tries && macro_placed == false; itry++) {
        macro_placed = try_random_placement(pl_macro, pr, block_type, pad_loc_type);
    } // Finished all tries

    if (!macro_placed) {
        // if a macro still could not be placed after macros_max_num_tries times,
        // go through the chip exhaustively to find a legal placement for the macro
        // place the macro on the first location that is legal
        // then set macro_placed = true;
        // if there are no legal positions, error out

        // Exhaustive placement of carry macros
        macro_placed = try_exhaustive_placement(pl_macro, pr, block_type, pad_loc_type);
    }
    return macro_placed;
}

static vtr::vector<ClusterBlockId, t_block_score> assign_block_scores() {
    auto& cluster_ctx = g_vpr_ctx.clustering();
    auto& place_ctx = g_vpr_ctx.placement();
    auto& floorplan_ctx = g_vpr_ctx.floorplanning();

    auto& pl_macros = place_ctx.pl_macros;

    t_block_score score;

    vtr::vector<ClusterBlockId, t_block_score> block_scores;

    block_scores.resize(cluster_ctx.clb_nlist.blocks().size());

    //GridTileLookup class provides info needed for calculating number of tiles covered by a region
    GridTileLookup grid_tiles;

    /*
     * For the blocks with no floorplan constraints, and the blocks that are not part of macros,
     * the block scores will remain at their default values assigned by the constructor
     * (macro_size = 0; floorplan_constraints = 0;
     */

    //go through all blocks and store floorplan constraints score
    //initialize number of placed connections to zero for all blocks
    for (auto blk_id : cluster_ctx.clb_nlist.blocks()) {
        block_scores[blk_id].number_of_placed_connections = 0;
        if (is_cluster_constrained(blk_id)) {
            PartitionRegion pr = floorplan_ctx.cluster_constraints[blk_id];
            auto block_type = cluster_ctx.clb_nlist.block_type(blk_id);
            double floorplan_score = get_floorplan_score(blk_id, pr, block_type, grid_tiles);
            block_scores[blk_id].tiles_outside_of_floorplan_constraints = floorplan_score;
        }
    }

    //go through placement macros and store size of macro for each block
    for (const auto& pl_macro : pl_macros) {
        int size = pl_macro.members.size();
        for (const auto& pl_macro_member : pl_macro.members) {
            block_scores[pl_macro_member.blk_index].macro_size = size;
        }
    }

    return block_scores;
}

static void place_all_blocks(vtr::vector<ClusterBlockId, t_block_score>& block_scores, enum e_pad_loc_type pad_loc_type, const char* constraints_file) {
    auto& cluster_ctx = g_vpr_ctx.clustering();
    auto& place_ctx = g_vpr_ctx.placement();
    auto& device_ctx = g_vpr_ctx.device();
    auto blocks = cluster_ctx.clb_nlist.blocks();
    int number_of_unplaced_blks_in_curr_itr;

    //keep tracks of which block types can not be placed in each iteration
    std::unordered_set<int> unplaced_blk_type_in_curr_itr;

    auto criteria = [&block_scores, &cluster_ctx](const ClusterBlockId& lhs, const ClusterBlockId& rhs) {
        int lhs_score = block_scores[lhs].macro_size + block_scores[lhs].number_of_placed_connections + SORT_WEIGHT_PER_TILES_OUTSIDE_OF_PR * block_scores[lhs].tiles_outside_of_floorplan_constraints + SORT_WEIGHT_PER_FAILED_BLOCK * block_scores[lhs].failed_to_place_in_prev_attempts;
        int rhs_score = block_scores[rhs].macro_size + block_scores[rhs].number_of_placed_connections + SORT_WEIGHT_PER_TILES_OUTSIDE_OF_PR * block_scores[rhs].tiles_outside_of_floorplan_constraints + SORT_WEIGHT_PER_FAILED_BLOCK * block_scores[rhs].failed_to_place_in_prev_attempts;

        return lhs_score < rhs_score;
    };

    // Keeps the first locations and number of remained blocks in each column for a specific block type.
    //[0..device_ctx.logical_block_types.size()-1][0..num_of_grid_columns_containing_this_block_type-1]
    std::vector<std::vector<t_grid_empty_locs_block_type>> blk_types_empty_locs_in_grid;

    for (auto iter_no = 0; iter_no < MAX_INIT_PLACE_ATTEMPTS; iter_no++) {
        //clear grid for a new placement iteration
        clear_block_type_grid_locs(unplaced_blk_type_in_curr_itr);
        unplaced_blk_type_in_curr_itr.clear();

        //Check whether the constraint file is NULL, if not, read in the block locations from the constraints file here
        if (strlen(constraints_file) != 0) {
            read_constraints(constraints_file);
        }

        //resize the vector to store unplaced block types empty locations
        blk_types_empty_locs_in_grid.resize(device_ctx.logical_block_types.size());

        number_of_unplaced_blks_in_curr_itr = 0;

        //calculate heap update frequency based on number of blocks in the design
        int update_heap_freq = std::max((int)(blocks.size() / 100), 1);

        int blocks_placed_since_heap_update = 0;

        std::vector<ClusterBlockId> heap_blocks(blocks.begin(), blocks.end());
        std::make_heap(heap_blocks.begin(), heap_blocks.end(), criteria);

        while (!heap_blocks.empty()) {
            std::pop_heap(heap_blocks.begin(), heap_blocks.end(), criteria);
            auto blk_id = heap_blocks.back();
            heap_blocks.pop_back();

            auto blk_id_type = cluster_ctx.clb_nlist.block_type(blk_id);
            blocks_placed_since_heap_update++;

            bool block_placed = place_one_block(blk_id, pad_loc_type, &blk_types_empty_locs_in_grid[blk_id_type->index], &block_scores);

            //update heap based on update_heap_freq calculated above
            if (blocks_placed_since_heap_update % (update_heap_freq) == 0) {
                std::make_heap(heap_blocks.begin(), heap_blocks.end(), criteria);
                blocks_placed_since_heap_update = 0;
            }

            if (!block_placed) {
                //add current block to list to ensure it will be placed sooner in the next iteration in initial placement
                number_of_unplaced_blks_in_curr_itr++;
                block_scores[blk_id].failed_to_place_in_prev_attempts++;
                int imacro;
                get_imacro_from_iblk(&imacro, blk_id, place_ctx.pl_macros);
                if (imacro != -1) { //the block belongs to macro that contain a chain, we need to turn on dense placement in next iteration for that type of block
                    unplaced_blk_type_in_curr_itr.insert(blk_id_type->index);
                }
            }
        }

        //current iteration could place all of design's blocks, initial placement succeed
        if (number_of_unplaced_blks_in_curr_itr == 0) {
            VTR_LOG("Initial placement iteration %d has finished successfully\n", iter_no);
            return;
        }

        //loop over block types with macro that have failed to be placed, and add their locations in grid for the next iteration
        for (auto itype : unplaced_blk_type_in_curr_itr) {
            blk_types_empty_locs_in_grid[itype] = init_blk_types_empty_locations(itype);
        }

        //print unplaced blocks in the current iteration
        VTR_LOG("Initial placement iteration %d has finished with %d unplaced blocks\n", iter_no, number_of_unplaced_blks_in_curr_itr);
    }
}

static void clear_block_type_grid_locs(const std::unordered_set<int>& unplaced_blk_types_index) {
    auto& device_ctx = g_vpr_ctx.device();
    bool clear_all_block_types = false;

    /* check if all types should be cleared
     * logical_block_types contain empty type, needs to be ignored.
     * Not having any type in unplaced_blk_types_index means that it is the first iteration, hence all grids needs to be cleared
     */
    if (unplaced_blk_types_index.size() == device_ctx.logical_block_types.size() - 1) {
        clear_all_block_types = true;
    }

    auto& cluster_ctx = g_vpr_ctx.clustering();
    auto& place_ctx = g_vpr_ctx.mutable_placement();
    int itype;

    /* We'll use the grid to record where everything goes. Initialize to the grid has no
     * blocks placed anywhere.
     */
    for (int layer_num = 0; layer_num < device_ctx.grid.get_num_layers(); layer_num++) {
        for (int i = 0; i < (int)device_ctx.grid.width(); i++) {
            for (int j = 0; j < (int)device_ctx.grid.height(); j++) {
                const auto& type = device_ctx.grid.get_physical_type({i, j, layer_num});
                itype = type->index;
                if (clear_all_block_types || unplaced_blk_types_index.count(itype)) {
                    place_ctx.grid_blocks.set_usage({i, j, layer_num}, 0);
                    for (int k = 0; k < device_ctx.physical_tile_types[itype].capacity; k++) {
                        if (place_ctx.grid_blocks.block_at_location({i, j, k, layer_num}) != INVALID_BLOCK_ID) {
                            place_ctx.grid_blocks.set_block_at_location({i, j, k, layer_num}, EMPTY_BLOCK_ID);
                        }
                    }
                }
            }
        }
    }

    /* Similarly, mark all blocks as not being placed yet. */
    for (auto blk_id : cluster_ctx.clb_nlist.blocks()) {
        auto blk_type = cluster_ctx.clb_nlist.block_type(blk_id)->index;
        if (clear_all_block_types || unplaced_blk_types_index.count(blk_type)) {
            place_ctx.block_locs[blk_id].loc = t_pl_loc();
        }
    }
}

static void initialize_grid_locs() {
    auto& device_ctx = g_vpr_ctx.device();

    std::unordered_set<int> blk_types_to_be_cleared;
    const auto& logical_block_types = device_ctx.logical_block_types;

    // Insert all the logical block types into the set except the empty type
    // clear_block_type_grid_locs does not expect empty type to be among given types
    for (const auto& logical_type : logical_block_types) {
        if (!is_empty_type(&logical_type)) {
            blk_types_to_be_cleared.insert(logical_type.index);
        }
    }

    clear_block_type_grid_locs(blk_types_to_be_cleared);
}

bool place_one_block(const ClusterBlockId& blk_id,
                     enum e_pad_loc_type pad_loc_type,
                     std::vector<t_grid_empty_locs_block_type>* blk_types_empty_locs_in_grid,
                     vtr::vector<ClusterBlockId, t_block_score>* block_scores) {
    auto& place_ctx = g_vpr_ctx.placement();

    //Check if block has already been placed
    if (is_block_placed(blk_id)) {
        return true;
    }

    bool placed_macro = false;

    //Lookup to see if the block is part of a macro
    t_pl_macro pl_macro;
    int imacro;
    get_imacro_from_iblk(&imacro, blk_id, place_ctx.pl_macros);

    if (imacro != -1) { //If the block belongs to a macro, pass that macro to the placement routines
        pl_macro = place_ctx.pl_macros[imacro];
        placed_macro = place_macro(MAX_NUM_TRIES_TO_PLACE_MACROS_RANDOMLY, pl_macro, pad_loc_type, blk_types_empty_locs_in_grid, (*block_scores));
    } else {
        //If it does not belong to a macro, create a macro with the one block and then pass to the placement routines
        //This is done so that the initial placement flow can be the same whether the block belongs to a macro or not
        t_pl_macro_member macro_member;
        t_pl_offset block_offset(0, 0, 0);

        macro_member.blk_index = blk_id;
        macro_member.offset = block_offset;
        pl_macro.members.push_back(macro_member);
        placed_macro = place_macro(MAX_NUM_TRIES_TO_PLACE_MACROS_RANDOMLY, pl_macro, pad_loc_type, blk_types_empty_locs_in_grid, (*block_scores));
    }

    return placed_macro;
}


static double calculate_noc_cost(const t_placer_costs& costs, const t_noc_opts& noc_opts) {
    double noc_cost = 0.0;
    noc_cost = (noc_opts.noc_placement_weighting) * ((costs.noc_aggregate_bandwidth_cost * costs.noc_aggregate_bandwidth_cost_norm) + (costs.noc_latency_cost * costs.noc_latency_cost_norm));
    return noc_cost;
}


static bool assess_noc_swap(double delta_cost, double prob) {

    if (delta_cost <= 0.0) {
        return true;
    }

    if (prob == 0.0) {
        return false;
    }

    float random_num = vtr::frand();
    if (random_num < prob) {
        return  true;
    } else {
        return false;
    }
}

static int findFirstInteger(const std::string& str) {
    std::string numberString;
    bool foundNumber = false;

    for (char c : str) {
        if (isdigit(c)) {
            numberString += c;
            foundNumber = true;
        } else if (foundNumber) {
            // We encountered a non-digit character after finding a number,
            // so we stop searching.
            break;
        }
    }

    if (!numberString.empty()) {
        // Convert the string to an integer using stoi() function
        return std::stoi(numberString);
    } else {
        // If no integer is found, return a default value or handle the case
        // according to your requirements.
        return -1;
    }
}



void print_noc_grid() {

    auto& place_ctx = g_vpr_ctx.placement();
    auto& cluster_ctx = g_vpr_ctx.clustering();
    auto& noc_ctx = g_vpr_ctx.noc();


    const auto router_block_type = cluster_ctx.clb_nlist.block_type(noc_ctx.noc_traffic_flows_storage.get_router_clusters_in_netlist()[0]);
    const auto& compressed_noc_grid = place_ctx.compressed_block_grids[router_block_type->index];

    static int grid_arr[10][10];

    for (int i = 0; i < 10; i++) {
        for (int j = 0; j < 10; j++) {
            grid_arr[i][j] = -1;
        }
    }

    const std::vector<ClusterBlockId>& router_bids = noc_ctx.noc_traffic_flows_storage.get_router_clusters_in_netlist();

    // Iterate over all routers
    for (auto router_bid : router_bids) {

        std::string router_name = cluster_ctx.clb_nlist.block_name(router_bid);
        int router_id = findFirstInteger(router_name);
        int placed_router_x = grid_to_compressed_approx(compressed_noc_grid.compressed_to_grid_x, place_ctx.block_locs[router_bid].loc.x);
        int placed_router_y = grid_to_compressed_approx(compressed_noc_grid.compressed_to_grid_y, place_ctx.block_locs[router_bid].loc.y);
        grid_arr[placed_router_x][placed_router_y] = router_id;
    }

    std::cout << std::endl;
    for (int i = 0; i < 10; i++) {
        for (int j = 0; j < 10; j++) {
            if (grid_arr[j][i] >= 0) {
                std::cout << std::setw(2) << std::setfill('0') << grid_arr[j][i] << "\t";
            } else {
                std::cout << std::setw(2) << std::setfill(' ') << "X-" << "\t";
            }

        }
        std::cout << std::endl;
    }

    std::cout << std::endl;

}

static void initial_noc_placement(const t_noc_opts& noc_opts) {
    auto& place_ctx = g_vpr_ctx.placement();
    auto& noc_ctx = g_vpr_ctx.noc();
    auto& cluster_ctx = g_vpr_ctx.clustering();
    auto& device_ctx = g_vpr_ctx.device();
    const auto& floorplanning_ctx = g_vpr_ctx.floorplanning();

    // Get all the router clusters and figure out how many of them exist
    const std::vector<ClusterBlockId>& router_blk_ids = noc_ctx.noc_traffic_flows_storage.get_router_clusters_in_netlist();
    const int num_router_clusters = router_blk_ids.size();

    // Holds all the routers that are not fixed into a specific location by constraints
    std::vector<ClusterBlockId> unfixed_routers;

    for (auto router_blk_id : router_blk_ids) {

        // The block is fixed and was placed in mark_fixed_blocks()
        if (is_block_placed((router_blk_id))) {
            continue;
        }

        if (is_cluster_constrained(router_blk_id)) {

            auto block_type = cluster_ctx.clb_nlist.block_type(router_blk_id);
            const PartitionRegion& pr = floorplanning_ctx.cluster_constraints[router_blk_id];

            // Create a macro with a single member
            t_pl_macro_member macro_member;
            macro_member.blk_index = router_blk_id;
            macro_member.offset = t_pl_offset(0, 0, 0);
            t_pl_macro pl_macro;
            pl_macro.members.push_back(macro_member);

            bool macro_placed = false;
            for (int i_try = 0; i_try < MAX_NUM_TRIES_TO_PLACE_MACROS_RANDOMLY && !macro_placed; i_try++) {
                macro_placed = try_random_placement(pl_macro, pr, block_type, FREE);
            }

            if (!macro_placed) {
                macro_placed = try_exhaustive_placement(pl_macro, pr, block_type, FREE);
            }

            if (!macro_placed) {
                VPR_FATAL_ERROR(VPR_ERROR_PLACE, "Could not place a router cluster within its constrained region");
            }

        } else {
            unfixed_routers.push_back(router_blk_id);
        }
    }

    // Make a copy of NoC physical routers because we want to change its order
    vtr::vector<NocRouterId, NocRouter> noc_phy_routers = noc_ctx.noc_model.get_noc_routers();

    // Shuffle NoC physical routers
    vtr::RandState rand_state = vtr::irand(1024);
    vtr::shuffle(noc_phy_routers.begin(), noc_phy_routers.end(), rand_state);

    // Get the logical block type for router
    const auto router_block_type = cluster_ctx.clb_nlist.block_type(noc_ctx.noc_traffic_flows_storage.get_router_clusters_in_netlist()[0]);

    // Get the compressed grid for NoC
    const auto& compressed_noc_grid = place_ctx.compressed_block_grids[router_block_type->index];

    // Iterate over shuffled physical routers to place logical routers
    // Since physical routers are shuffled, router placement would be random
    for (const auto& phy_router : noc_phy_routers) {

        int x = phy_router.get_router_grid_position_x();
        int y = phy_router.get_router_grid_position_y();

        // Find a compatible sub-tile
        const auto& phy_type = device_ctx.grid.get_physical_type(x, y);
        const auto& compatible_sub_tiles = compressed_noc_grid.compatible_sub_tiles_for_tile.at(phy_type->index);
        int sub_tile = compatible_sub_tiles[vtr::irand((int)compatible_sub_tiles.size() - 1)];

        t_pl_loc loc(x, y, sub_tile);

        if (place_ctx.grid_blocks[x][y].blocks[sub_tile] == EMPTY_BLOCK_ID) {
            // Pick one of the unplaced routers
            auto logical_router_bid = unfixed_routers.back();
            unfixed_routers.pop_back();

            // Create a macro with a single member
            t_pl_macro_member macro_member;
            macro_member.blk_index = logical_router_bid;
            macro_member.offset = t_pl_offset(0, 0, 0);
            t_pl_macro pl_macro;
            pl_macro.members.push_back(macro_member);

            bool legal = try_place_macro(pl_macro, loc);
            if (!legal) {
                VPR_FATAL_ERROR(VPR_ERROR_PLACE, "Could not place a router cluster into an empty physical router.");
            }

            // When all router clusters are placed, stop iterating over remaining physical routers
            if (unfixed_routers.empty()) {
                break;
            }
        }
    }   // end for of random router placement

    // populate internal data structures to maintain route, bandwidth usage, and latencies
    initial_noc_routing();

    print_noc_grid();

    // Only NoC related costs are considered
    t_placer_costs costs;

    costs.noc_aggregate_bandwidth_cost = comp_noc_aggregate_bandwidth_cost();
    costs.noc_latency_cost = comp_noc_latency_cost(noc_opts);
    update_noc_normalization_factors(costs);
    costs.cost = calculate_noc_cost(costs, noc_opts);

    // Maximum distance in each direction that a router can travel in a move
    const float max_r_lim = ceilf(sqrtf((float)noc_phy_routers.size()));

    // At most, two routers are swapped
    t_pl_blocks_to_be_moved blocks_affected(2);

    // Total number of moves
    const int N_MOVES = num_router_clusters * 35 * 1000;

    const double starting_prob = 0.5;
    const double prob_step = starting_prob / N_MOVES;

    RouterPlacementCheckpoint checkpoint;

    // Generate and evaluate router moves
    for (int i_move = 0; i_move < N_MOVES; i_move++) {
        e_create_move create_move_outcome = e_create_move::ABORT;
        clear_move_blocks(blocks_affected);
        // Shrink the range limit over time
        float r_lim_decayed = 1.0f + (N_MOVES-i_move) * (max_r_lim/N_MOVES);
        create_move_outcome = propose_router_swap(blocks_affected, r_lim_decayed);

        if (create_move_outcome != e_create_move::ABORT) {

            apply_move_blocks(blocks_affected);

            double noc_aggregate_bandwidth_delta_c = 0.0;
            double noc_latency_delta_c = 0.0;
            find_affected_noc_routers_and_update_noc_costs(blocks_affected, noc_aggregate_bandwidth_delta_c, noc_latency_delta_c, noc_opts);
            double delta_cost = (noc_opts.noc_placement_weighting) * (noc_latency_delta_c * costs.noc_latency_cost_norm + noc_aggregate_bandwidth_delta_c * costs.noc_aggregate_bandwidth_cost_norm);

            double prob = starting_prob - i_move*prob_step;
            bool move_accepted = assess_noc_swap(delta_cost, prob);

            if (move_accepted) {
                costs.cost += delta_cost;
                commit_move_blocks(blocks_affected);
                commit_noc_costs();
                costs.noc_aggregate_bandwidth_cost += noc_aggregate_bandwidth_delta_c;
                costs.noc_latency_cost += noc_latency_delta_c;
                if (costs.cost < checkpoint.get_cost() || !checkpoint.is_valid()) {
                    checkpoint.save_checkpoint(costs.cost);
                }
            } else {    // The proposed move is rejected
                revert_move_blocks(blocks_affected);
                revert_noc_traffic_flow_routes(blocks_affected);
            }
        }
    }

    if (checkpoint.get_cost() < costs.cost) {
        checkpoint.restore_checkpoint(noc_opts, costs);
    }

}


void initial_placement(enum e_pad_loc_type pad_loc_type, const char* constraints_file, const t_noc_opts& noc_opts) {
    vtr::ScopedStartFinishTimer timer("Initial Placement");

    /* Initialize the grid blocks to empty.
     * Initialize all the blocks to unplaced.
     */
    initialize_grid_locs();

    /* Go through cluster blocks to calculate the tightest placement
     * floorplan constraint for each constrained block
     */
    propagate_place_constraints();

    /*Mark the blocks that have already been locked to one spot via floorplan constraints
     * as fixed so they do not get moved during initial placement or later during the simulated annealing stage of placement*/
    mark_fixed_blocks();

    if (noc_opts.noc) {
        // NoC routers are placed before other blocks
        initial_noc_placement(noc_opts);
        print_noc_grid();
    }

    //Assign scores to blocks and placement macros according to how difficult they are to place
    vtr::vector<ClusterBlockId, t_block_score> block_scores = assign_block_scores();

    //Place all blocks
    place_all_blocks(block_scores, pad_loc_type, constraints_file);

    //if any blocks remain unplaced, print an error
    check_initial_placement_legality();

<<<<<<< HEAD
=======
    // route all the traffic flows in the NoC now that all the router cluster block have been placed  (this is done only if the noc optimization is enabled by the user)
    if (noc_enabled) {
        initial_noc_routing();
    }

>>>>>>> 9479f9d3
    //#ifdef VERBOSE
    //    VTR_LOG("At end of initial_placement.\n");
    //    if (getEchoEnabled() && isEchoFileEnabled(E_ECHO_INITIAL_CLB_PLACEMENT)) {
    //        print_clb_placement(getEchoFileName(E_ECHO_INITIAL_CLB_PLACEMENT));
    //    }
    //#endif
}
<|MERGE_RESOLUTION|>--- conflicted
+++ resolved
@@ -360,17 +360,14 @@
 
     t_physical_tile_loc to_compressed_loc;
 
-<<<<<<< HEAD
-    bool legal = find_compatible_compressed_loc_in_range(block_type, min_cx, max_cx, min_cy, max_cy, delta_cx, cx_from, cy_from, cx_to, cy_to, false, check_empty);
-=======
     bool legal = find_compatible_compressed_loc_in_range(block_type,
                                                          delta_cx,
                                                          {cx_from, cy_from, layer_from},
                                                          search_range[centroid_loc_layer_num],
                                                          to_compressed_loc,
                                                          false,
-                                                         centroid_loc_layer_num);
->>>>>>> 9479f9d3
+                                                         centroid_loc_layer_num,
+                                                         check_empty);
 
     if (!legal) {
         return false;
@@ -481,13 +478,8 @@
     return connected_blocks_to_update;
 }
 
-<<<<<<< HEAD
 static bool try_centroid_placement(const t_pl_macro& pl_macro, PartitionRegion& pr, t_logical_block_type_ptr block_type, enum e_pad_loc_type pad_loc_type, vtr::vector<ClusterBlockId, t_block_score>& block_scores) {
-    t_pl_loc centroid_loc(OPEN, OPEN, OPEN);
-=======
-static bool try_centroid_placement(t_pl_macro pl_macro, PartitionRegion& pr, t_logical_block_type_ptr block_type, enum e_pad_loc_type pad_loc_type, vtr::vector<ClusterBlockId, t_block_score>& block_scores) {
     t_pl_loc centroid_loc(OPEN, OPEN, OPEN, OPEN);
->>>>>>> 9479f9d3
     std::vector<ClusterBlockId> unplaced_blocks_to_update_their_score;
 
     unplaced_blocks_to_update_their_score = find_centroid_loc(pl_macro, centroid_loc);
@@ -683,9 +675,6 @@
     t_physical_tile_loc to_compressed_loc;
 
     bool legal;
-<<<<<<< HEAD
-    legal = find_compatible_compressed_loc_in_range(block_type, min_cx, max_cx, min_cy, max_cy, delta_cx, cx_from, cy_from, cx_to, cy_to, false, true);
-=======
     legal = find_compatible_compressed_loc_in_range(block_type,
                                                     delta_cx,
                                                     {cx_from, cy_from, reg_coord.layer_num},
@@ -693,8 +682,8 @@
                                                      min_compressed_loc.y, max_compressed_loc.y},
                                                     to_compressed_loc,
                                                     false,
-                                                    reg_coord.layer_num);
->>>>>>> 9479f9d3
+                                                    reg_coord.layer_num,
+                                                    true);
     if (!legal) {
         //No valid position found
         return false;
@@ -1210,7 +1199,7 @@
     auto& place_ctx = g_vpr_ctx.placement();
     auto& cluster_ctx = g_vpr_ctx.clustering();
     auto& noc_ctx = g_vpr_ctx.noc();
-
+    const int num_layers = g_vpr_ctx.device().grid.get_num_layers();
 
     const auto router_block_type = cluster_ctx.clb_nlist.block_type(noc_ctx.noc_traffic_flows_storage.get_router_clusters_in_netlist()[0]);
     const auto& compressed_noc_grid = place_ctx.compressed_block_grids[router_block_type->index];
@@ -1230,8 +1219,11 @@
 
         std::string router_name = cluster_ctx.clb_nlist.block_name(router_bid);
         int router_id = findFirstInteger(router_name);
-        int placed_router_x = grid_to_compressed_approx(compressed_noc_grid.compressed_to_grid_x, place_ctx.block_locs[router_bid].loc.x);
-        int placed_router_y = grid_to_compressed_approx(compressed_noc_grid.compressed_to_grid_y, place_ctx.block_locs[router_bid].loc.y);
+
+        auto compressed_loc = get_compressed_loc_approx(compressed_noc_grid,place_ctx.block_locs[router_bid].loc, num_layers);
+
+        int placed_router_x = compressed_loc[0].x;
+        int placed_router_y = compressed_loc[0].y;
         grid_arr[placed_router_x][placed_router_y] = router_id;
     }
 
@@ -1319,18 +1311,16 @@
     // Iterate over shuffled physical routers to place logical routers
     // Since physical routers are shuffled, router placement would be random
     for (const auto& phy_router : noc_phy_routers) {
-
-        int x = phy_router.get_router_grid_position_x();
-        int y = phy_router.get_router_grid_position_y();
+        t_physical_tile_loc router_phy_loc = phy_router.get_router_physical_location();
 
         // Find a compatible sub-tile
-        const auto& phy_type = device_ctx.grid.get_physical_type(x, y);
+        const auto& phy_type = device_ctx.grid.get_physical_type(router_phy_loc);
         const auto& compatible_sub_tiles = compressed_noc_grid.compatible_sub_tiles_for_tile.at(phy_type->index);
         int sub_tile = compatible_sub_tiles[vtr::irand((int)compatible_sub_tiles.size() - 1)];
 
-        t_pl_loc loc(x, y, sub_tile);
-
-        if (place_ctx.grid_blocks[x][y].blocks[sub_tile] == EMPTY_BLOCK_ID) {
+        t_pl_loc loc(router_phy_loc, sub_tile);
+
+        if (place_ctx.grid_blocks.is_sub_tile_empty(router_phy_loc, sub_tile)) {
             // Pick one of the unplaced routers
             auto logical_router_bid = unfixed_routers.back();
             unfixed_routers.pop_back();
@@ -1456,18 +1446,10 @@
     //if any blocks remain unplaced, print an error
     check_initial_placement_legality();
 
-<<<<<<< HEAD
-=======
-    // route all the traffic flows in the NoC now that all the router cluster block have been placed  (this is done only if the noc optimization is enabled by the user)
-    if (noc_enabled) {
-        initial_noc_routing();
-    }
-
->>>>>>> 9479f9d3
     //#ifdef VERBOSE
     //    VTR_LOG("At end of initial_placement.\n");
     //    if (getEchoEnabled() && isEchoFileEnabled(E_ECHO_INITIAL_CLB_PLACEMENT)) {
     //        print_clb_placement(getEchoFileName(E_ECHO_INITIAL_CLB_PLACEMENT));
     //    }
     //#endif
-}
+}