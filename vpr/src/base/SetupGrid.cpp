--- conflicted
+++ resolved
@@ -343,18 +343,11 @@
     //Initialize the grid and each location priority based on available dies in the architecture file
     std::vector<vtr::Matrix<t_grid_tile>> grid;
     std::vector<vtr::Matrix<int>> grid_priorities;
-<<<<<<< HEAD
-    grid.resize(grid_def.num_of_avail_dies);
-    grid_priorities.resize(grid_def.num_of_avail_dies);
-
-    for (int layer = 0; layer < grid_def.num_of_avail_dies; layer++) {
-=======
     const int num_layers = (int)grid_def.layers.size();
     grid.resize(num_layers);
     grid_priorities.resize(num_layers);
 
     for (int layer = 0; layer < num_layers; layer++) {
->>>>>>> 4853ef1b
         //Track the current priority for each grid location
         // Note that we initialize it to the lowest (i.e. most negative) possible value, so
         // any user-specified priority will override the default empty grid
@@ -365,11 +358,7 @@
     //Initialize the device to all empty blocks
     auto empty_type = device_ctx.EMPTY_PHYSICAL_TILE_TYPE;
     VTR_ASSERT(empty_type != nullptr);
-<<<<<<< HEAD
-    for (int layer = 0; layer < grid_def.num_of_avail_dies; ++layer) {
-=======
     for (int layer = 0; layer < num_layers; ++layer) {
->>>>>>> 4853ef1b
         for (size_t x = 0; x < grid_width; ++x) {
             for (size_t y = 0; y < grid_height; ++y) {
                 set_grid_block_type(std::numeric_limits<int>::lowest() + 1, //+1 so it overrides without warning
@@ -380,11 +369,7 @@
 
     FormulaParser p;
     std::set<t_physical_tile_type_ptr> seen_types;
-<<<<<<< HEAD
-    for (int layer = 0; layer < grid_def.num_of_avail_dies; layer++) {
-=======
     for (int layer = 0; layer < num_layers; layer++) {
->>>>>>> 4853ef1b
         for (const auto& grid_loc_def : grid_def.layers.at(layer).loc_defs) {
             //Fill in the block types according to the specification
             auto type = find_tile_type_by_name(grid_loc_def.block_type, device_ctx.physical_tile_types);
@@ -687,25 +672,17 @@
 
 ///@brief Check grid is valid
 static void CheckGrid(const DeviceGrid& grid) {
-<<<<<<< HEAD
-    for (int layer_num = 0; layer_num < grid.get_num_layers(); layer_num++) {
+    for (int layer_num = 0; layer_num < grid.get_num_layers(); layer_num++) { //Check each die individually
         for (int i = 0; i < (int)grid.width(); ++i) {
             for (int j = 0; j < (int)grid.height(); ++j) {
                 const t_physical_tile_loc tile_loc(i, j, layer_num);
                 const auto& type = grid.get_physical_type(tile_loc);
-                int width_offset = grid.get_width_offset({i, j});
-                int height_offset = grid.get_height_offset({i, j});
-=======
-    for (int layer = 0; layer < grid.get_num_layers(); layer++) { //Check each die individually
-        for (size_t i = 0; i < grid.width(); ++i) {
-            for (size_t j = 0; j < grid.height(); ++j) {
-                auto type = grid.get_physical_type(i, j);
->>>>>>> 4853ef1b
+                int width_offset = grid.get_width_offset(tile_loc);
+                int height_offset = grid.get_height_offset(tile_loc);
                 if (nullptr == type) {
-                    VPR_FATAL_ERROR(VPR_ERROR_OTHER, "Grid Location (%d,%d,%d) has no type.\n", i, j);
-                }
-
-<<<<<<< HEAD
+                    VPR_FATAL_ERROR(VPR_ERROR_OTHER, "Grid Location (%d,%d,%d) has no type.\n", i, j, layer_num);
+                }
+
                 if ((grid.get_width_offset(tile_loc) < 0)
                     || (grid.get_width_offset(tile_loc) >= type->width)) {
                     VPR_FATAL_ERROR(VPR_ERROR_OTHER, "Grid Location (%d,%d,%d) has invalid width offset (%d).\n",
@@ -720,73 +697,36 @@
                                     i,
                                     j,
                                     layer_num,
-=======
-                int width_offset = grid.get_width_offset(i, j);
-                int height_offset = grid.get_height_offset(i, j);
-                if ((width_offset < 0)
-                    || (width_offset >= type->width)) {
-                    VPR_FATAL_ERROR(VPR_ERROR_OTHER, "Grid Location (%d,%d,%d) has invalid width offset (%d).\n", i, j, layer,
-                                    width_offset);
-                }
-                if ((height_offset < 0)
-                    || (height_offset >= type->height)) {
-                    VPR_FATAL_ERROR(VPR_ERROR_OTHER, "Grid Location (%d,%d,%d) has invalid height offset (%d).\n", i, j, layer,
->>>>>>> 4853ef1b
                                     height_offset);
                 }
 
                 //Verify that type and width/height offsets are correct (e.g. for dimension > 1 blocks)
-<<<<<<< HEAD
                 if (grid.get_width_offset(tile_loc) == 0 && grid.get_height_offset(tile_loc) == 0) {
                     //From the root block check that all other blocks are correct
                     for (int x = i; x < i + type->width; ++x) {
                         int x_offset = x - i;
                         for (int y = j; y < j + type->height; ++y) {
                             int y_offset = y - j;
-
-                            const auto& tile_type = grid.get_physical_type({x, y});
-                            int tile_width_offset = grid.get_width_offset({x, y});
-                            int tile_height_offset = grid.get_height_offset({x, y});
+                            const t_physical_tile_loc tile_loc_offset(x, y, layer_num);
+                            const auto& tile_type = grid.get_physical_type(tile_loc_offset);
+                            int tile_width_offset = grid.get_width_offset(tile_loc_offset);
+                            int tile_height_offset = grid.get_height_offset(tile_loc_offset);
                             if (tile_type != type) {
                                 VPR_FATAL_ERROR(VPR_ERROR_OTHER,
                                                 "Grid Location (%d,%d,%d) should have type '%s' (based on root location) but has type '%s'\n",
                                                 i, j, layer_num, type->name, type->name);
-=======
-                if (width_offset == 0 && height_offset == 0) {
-                    //From the root block check that all other blocks are correct
-                    for (size_t x = i; x < i + type->width; ++x) {
-                        int x_offset = x - i;
-                        for (size_t y = j; y < j + type->height; ++y) {
-                            int y_offset = y - j;
-
-                            const auto& tile_type = grid.get_physical_type(x, y);
-                            int tile_width_offset = grid.get_width_offset(x, y);
-                            int tile_height_offset = grid.get_height_offset(x, y);
-                            if (tile_type != type) {
-                                VPR_FATAL_ERROR(VPR_ERROR_OTHER,
-                                                "Grid Location (%d,%d,%d) should have type '%s' (based on root location) but has type '%s'\n",
-                                                i, j, layer, type->name, tile_type->name);
->>>>>>> 4853ef1b
                             }
 
                             if (tile_width_offset != x_offset) {
                                 VPR_FATAL_ERROR(VPR_ERROR_OTHER,
                                                 "Grid Location (%d,%d,%d) of type '%s' should have width offset '%d' (based on root location) but has '%d'\n",
-<<<<<<< HEAD
                                                 i, j, layer_num, type->name, x_offset, tile_width_offset);
-=======
-                                                i, j, layer, type->name, x_offset, tile_width_offset);
->>>>>>> 4853ef1b
                             }
 
                             if (tile_height_offset != y_offset) {
                                 VPR_FATAL_ERROR(VPR_ERROR_OTHER,
                                                 "Grid Location (%d,%d,%d)  of type '%s' should have height offset '%d' (based on root location) but has '%d'\n",
-<<<<<<< HEAD
                                                 i, j, layer_num, type->name, y_offset, tile_height_offset);
-=======
-                                                i, j, layer, type->name, y_offset, tile_height_offset);
->>>>>>> 4853ef1b
                             }
                         }
                     }
