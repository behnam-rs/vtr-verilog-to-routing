<!-- 
  Flagship Heterogeneous Architecture with Carry Chains for VTR 7.0.

  - 40 nm technology
  - General purpose logic block: 
    K = 6, N = 10, fracturable 6 LUTs (can operate as one 6-LUT or two 5-LUTs with all 5 inputs shared) 
    with optionally registered outputs
    Each 5-LUT has an arithemtic mode that converts it to a single-bit adder with both inputs driven by 4-LUTs (both 4-LUTs share all 4 inputs)
    Carry chain links to vertically adjacent logic blocks
  - Memory size 32 Kbits, memory aspect ratios vary from a data width of 1 to data width of 64.  
    Height = 6, found on every (8n+2)th column
  - Multiplier modes: one 36x36, two 18x18, each 18x18 can also operate as two 9x9.  
    Height = 4, found on every (8n+6)th column
  - Routing architecture: L = 4, fc_in = 0.15, Fc_out = 0.1

  Details on Modelling:

  The electrical design of the architecture described here is NOT from an 
  optimized, SPICED architecture.  Instead, we attempt to create a reasonable 
  architecture file by using an existing commercial FPGA to approximate the area, 
  delay, and power of the underlying components. This is combined with a reasonable 40 nm 
  model of wiring and circuit design for low-level routing components, where available.
  The resulting architecture has delays that roughly match a commercial 40 nm FPGA, but also 
  has wiring electrical parameters that allow the wire lengths and switch patterns to be 
  modified and you will still get reasonable delay results for the new architecture.
  The following describes, in detail, how we obtained the various electrical values for this 
  architecture.

  Rmin for nmos and pmos, routing buffer sizes, and I/O pad delays are from the ifar 
  architecture created by Ian Kuon: K06 N10 45nm fc 0.15 area-delay optimized architecture. 
  (n10k06l04.fc15.area1delay1.cmos45nm.bptm.cmos45nm.xml)      
  This routing architecture was optimized for 45 nm, and we have scaled it linearly to 40 nm to 
  match the overall target (a 40 nm FPGA).

  We obtain maximum delay numbers by measuring delays of routing, soft logic blocks, 
  memories, and multipliers from test circuits on a Stratix IV GX device 
  (EP4SGX230DF29C2X, i.e. fastest speed grade). Minimum delay values are calculated based on the
  ratios between maximum and minimum values in Stratix IV GX device. For routing, we took the 
  average delay of H4 and V4 wires.  Rmetal and Cmetal values for the routing wires were obtained 
  from work done by Charles Chiasson. We use a 96 nm half-pitch (corresponding to mid-level metal 
  stack 40 nm routing) and take the R and C data from the ITRS roadmap. 

  For the general purpose logic block, we assume that the area and delays of the Stratix IV 
  crossbar is close enough to the crossbar modelled here.  We use 40 inputs and 20 feedback lines in 
  the cluster and a full crossbar, leading to 53:1 multiplexers in front of each BLE input.
  Stratix IV uses 52 inputs and 20 feedback lines, but only a half-populated crossbar, leading to 
  36:1 multiplexers.  We require 60 such multiplexers, while Stratix IV requires 88 for its more
  complex fracturable BLEs + the extra control signals. We justify this rough approximation as follows: 
  The Stratix IV crossbar has more inputs (72 vs. 60) and 
  outputs (88 vs. 60) than our full crossbar which should increase its area and delay, but the 
  Stratix IV crossbar is also 50% sparse (each mux is 36:1 instead of 53:1) which should reduce its 
  area and delay.  The total number of crossbar switch points is roughly similar between the two 
  architectures (3160 for SIV and 3600 for the academic architecture below), so we use the area 
  & delay of the Stratix IV crossbar as a rough approximation of our crossbar.

  For LUTs, we include LUT 
  delays measured from Stratix IV which is dependant on the input used (ie. some 
  LUT inputs are faster than others).  The CAD tools at the time of VTR 7 does 
  not consider differences in LUT input delays.

  Adder delays obtained as approximate values from a Stratix IV EP4SE230F29C3 device.  
  Delay obtained by compiling a 256 bit adder (registered inputs and outputs, 
  all pins except clock virtual) then measuring the delays in chip-planner, 
  sumout delay = 0.271ns to 0.348 ns, intra-block carry delay = 0.011 ns, 
  inter-block carry delay = 0.327 ns.  Given this data, I will approximate 
  sumout 0.3 ns, intra-block carry-delay = 0.01 ns, and 
  inter-block carry-delay = 0.16 ns (since Altera inter-block carry delay has 
  overhead that we don't have, I'll approximate the delay of a simpler chain at 
  one half what they have.  This is very rough, anything from 0.01ns to 0.327ns 
  can be justified).

  Logic block area numbers obtained by scaling overall tile area of a 65nm 
  Stratix III device, (as given in Wong, Betz and Rose, FPGA 2011) to 40 nm, then subtracting out 
  routing area at a channel width of 300. We use a channel width of 300 because it can route 
  all the VTR 6.0 benchmark circuits with an approximately 20% safety margin, and is also close to the
  total channel width of Stratix IV. Hence this channel width is close to the commercial practice of
  choosing a width that provides high routability. The architecture can be routed at different channel
  widths, but we estimate the tile size and hence the physical length of routing wires assuming
  a channel width of 300.

  Sanity checks employed:
    1.  We confirmed the routing buffer delay is ~1/3rd of total routing delay at L = 4. This matches 
        common electrical design.


  Authors: Jason Luu, Jeff Goeders, Vaughn Betz
-->
<architecture>
  <!-- 
       ODIN II specific config begins 
       Describes the types of user-specified netlist blocks (in blif, this corresponds to 
       ".model [type_of_block]") that this architecture supports.

       Note: Basic LUTs, I/Os, and flip-flops are not included here as there are 
       already special structures in blif (.names, .input, .output, and .latch) 
       that describe them.
  -->
  <models>
    <model name="multiply">
      <input_ports>
        <port name="a" combinational_sink_ports="out"/>
        <port name="b" combinational_sink_ports="out"/>
      </input_ports>
      <output_ports>
        <port name="out"/>
      </output_ports>
    </model>
    <model name="single_port_ram">
      <input_ports>
        <port name="we" clock="clk"/>
        <!-- control -->
        <port name="addr" clock="clk"/>
        <!-- address lines -->
        <port name="data" clock="clk"/>
        <!-- data lines can be broken down into smaller bit widths minimum size 1 -->
        <port name="clk" is_clock="1"/>
        <!-- memories are often clocked -->
      </input_ports>
      <output_ports>
        <port name="out" clock="clk"/>
        <!-- output can be broken down into smaller bit widths minimum size 1 -->
      </output_ports>
    </model>
    <model name="dual_port_ram">
      <input_ports>
        <port name="we1" clock="clk"/>
        <!-- write enable -->
        <port name="we2" clock="clk"/>
        <!-- write enable -->
        <port name="addr1" clock="clk"/>
        <!-- address lines -->
        <port name="addr2" clock="clk"/>
        <!-- address lines -->
        <port name="data1" clock="clk"/>
        <!-- data lines can be broken down into smaller bit widths minimum size 1 -->
        <port name="data2" clock="clk"/>
        <!-- data lines can be broken down into smaller bit widths minimum size 1 -->
        <port name="clk" is_clock="1"/>
        <!-- memories are often clocked -->
      </input_ports>
      <output_ports>
        <port name="out1" clock="clk"/>
        <!-- output can be broken down into smaller bit widths minimum size 1 -->
        <port name="out2" clock="clk"/>
        <!-- output can be broken down into smaller bit widths minimum size 1 -->
      </output_ports>
    </model>
    <model name="adder">
      <input_ports>
        <port name="a" combinational_sink_ports="sumout cout"/>
        <port name="b" combinational_sink_ports="sumout cout"/>
        <port name="cin" combinational_sink_ports="sumout cout"/>
      </input_ports>
      <output_ports>
        <port name="cout"/>
        <port name="sumout"/>
      </output_ports>
    </model>
  </models>
  <tiles>
    <tile name="io" capacity="8" area="0">
      <equivalent_sites>
        <site pb_type="io"/>
      </equivalent_sites>
      <input name="outpad" num_pins="1"/>
      <output name="inpad" num_pins="1"/>
      <clock name="clock" num_pins="1"/>
      <fc in_type="frac" in_val="0.15" out_type="frac" out_val="0.10">
        <!-- clock pins do not connect to local routing -->
        <fc_override fc_type="frac" fc_val="0" port_name="clock"/>
      </fc>
      <pinlocations pattern="custom">
        <loc side="left">io.outpad io.inpad io.clock</loc>
        <loc side="top">io.outpad io.inpad io.clock</loc>
        <loc side="right">io.outpad io.inpad io.clock</loc>
        <loc side="bottom">io.outpad io.inpad io.clock</loc>
      </pinlocations>
    </tile>
    <tile name="clb" area="53894">
      <equivalent_sites>
        <site pb_type="clb"/>
      </equivalent_sites>
      <input name="I" num_pins="40" equivalent="full"/>
      <input name="cin" num_pins="1"/>
      <output name="O" num_pins="20" equivalent="none"/>
      <output name="cout" num_pins="1"/>
      <clock name="clk" num_pins="1"/>
      <fc in_type="frac" in_val="0.15" out_type="frac" out_val="0.10">
        <fc_override port_name="cin" fc_type="frac" fc_val="0"/>
        <fc_override port_name="cout" fc_type="frac" fc_val="0"/>
        <!-- clock pins do not connect to local routing -->
        <fc_override fc_type="frac" fc_val="0" port_name="clk"/>
      </fc>
      <pinlocations pattern="spread"/>
    </tile>
    <tile name="mult_36" height="4" area="396000">
      <equivalent_sites>
        <site pb_type="mult_36"/>
      </equivalent_sites>
      <input name="a" num_pins="36"/>
      <input name="b" num_pins="36"/>
      <output name="out" num_pins="72"/>
      <fc in_type="frac" in_val="0.15" out_type="frac" out_val="0.10"/>
      <pinlocations pattern="spread"/>
    </tile>
    <tile name="memory" height="6" area="548000">
      <equivalent_sites>
        <site pb_type="memory"/>
      </equivalent_sites>
      <input name="addr1" num_pins="15"/>
      <input name="addr2" num_pins="15"/>
      <input name="data" num_pins="64"/>
      <input name="we1" num_pins="1"/>
      <input name="we2" num_pins="1"/>
      <output name="out" num_pins="64"/>
      <clock name="clk" num_pins="1"/>
      <fc in_type="frac" in_val="0.15" out_type="frac" out_val="0.10">
        <!-- clock pins do not connect to local routing -->
        <fc_override fc_type="frac" fc_val="0" port_name="clk"/>
      </fc>
      <pinlocations pattern="spread"/>
    </tile>
  </tiles>
  <!-- ODIN II specific config ends -->
  <!-- Physical descriptions begin -->
  <layout>
    <auto_layout aspect_ratio="1.0">
      <!--Perimeter of 'io' blocks with 'EMPTY' blocks at corners-->
      <perimeter type="io" priority="100"/>
      <corners type="EMPTY" priority="101"/>
      <!--Fill with 'clb'-->
      <fill type="clb" priority="10"/>
      <!--Column of 'mult_36' with 'EMPTY' blocks wherever a 'mult_36' does not fit. Vertical offset by 1 for perimeter.-->
      <col type="mult_36" startx="6" starty="1" repeatx="8" priority="20"/>
      <col type="EMPTY" startx="6" repeatx="8" starty="1" priority="19"/>
      <!--Column of 'memory' with 'EMPTY' blocks wherever a 'memory' does not fit. Vertical offset by 1 for perimeter.-->
      <col type="memory" startx="2" starty="1" repeatx="8" priority="20"/>
      <col type="EMPTY" startx="2" repeatx="8" starty="1" priority="19"/>
    </auto_layout>
  </layout>
  <device>
    <!-- VB & JL: Using Ian Kuon's transistor sizing and drive strength data for routing, at 40 nm. Ian used BPTM 
			     models. We are modifying the delay values however, to include metal C and R, which allows more architecture
			     experimentation. We are also modifying the relative resistance of PMOS to be 1.8x that of NMOS
			     (vs. Ian's 3x) as 1.8x lines up with Jeff G's data from a 45 nm process (and is more typical of 
			     45 nm in general). I'm upping the Rmin_nmos from Ian's just over 6k to nearly 9k, and dropping 
			     RminW_pmos from 18k to 16k to hit this 1.8x ratio, while keeping the delays of buffers approximately
			     lined up with Stratix IV. 
			     We are using Jeff G.'s capacitance data for 45 nm (in tech/ptm_45nm).
			     Jeff's tables list C in for transistors with widths in multiples of the minimum feature size (45 nm).
			     The minimum contactable transistor is 2.5 * 45 nm, so I need to multiply drive strength sizes in this file
	                     by 2.5x when looking up in Jeff's tables.
			     The delay values are lined up with Stratix IV, which has an architecture similar to this
			     proposed FPGA, and which is also 40 nm 
			     C_ipin_cblock: input capacitance of a track buffer, which VPR assumes is a single-stage
			     4x minimum drive strength buffer. -->
    <sizing R_minW_nmos="8926" R_minW_pmos="16067"/>
    <!-- The grid_logic_tile_area below will be used for all blocks that do not explicitly set their own (non-routing)
     	  area; set to 0 since we explicitly set the area of all blocks currently in this architecture file.
	    -->
    <area grid_logic_tile_area="0"/>
    <chan_width_distr>
      <x distr="uniform" peak="1.000000"/>
      <y distr="uniform" peak="1.000000"/>
    </chan_width_distr>
    <switch_block type="wilton" fs="3"/>
    <connection_block input_switch_name="ipin_cblock"/>
  </device>
  <switchlist>
    <!-- VB: the mux_trans_size and buf_size data below is in minimum width transistor *areas*, assuming the purple
           book area formula. This means the mux transistors are about 5x minimum drive strength.
           We assume the first stage of the buffer is 3x min drive strength to be reasonable given the large 
           mux transistors, and this gives a reasonable stage ratio of a bit over 5x to the second stage. We assume
           the n and p transistors in the first stage are equal-sized to lower the buffer trip point, since it's fed
           by a pass transistor mux. We can then reverse engineer the buffer second stage to hit the specified 
           buf_size (really buffer area) - 16.2x minimum drive nmos and 1.8*16.2 = 29.2x minimum drive.
           I then took the data from Jeff G.'s PTM modeling of 45 nm to get the Cin (gate of first stage) and Cout 
           (diff of second stage) listed below.  Jeff's models are in tech/ptm_45nm, and are in min feature multiples.
           The minimum contactable transistor is 2.5 * 45 nm, so I need to multiply the drive strength sizes above by 
           2.5x when looking up in Jeff's tables.
           Finally, we choose a switch delay (58 ps) that leads to length 4 wires having a delay equal to that of SIV of 126 ps.
           This also leads to the switch being 46% of the total wire delay, which is reasonable. -->
    <switch type="mux" name="0" R="551" Cin=".77e-15" Cout="4e-15" Tdel="58e-12" mux_trans_size="2.630740" buf_size="27.645901"/>
    <!--switch ipin_cblock resistance set to yeild for 4x minimum drive strength buffer-->
    <switch type="mux" name="ipin_cblock" R="2231.5" Cout="0." Cin="1.47e-15" Tdel="7.247000e-11" mux_trans_size="1.222260" buf_size="auto"/>
    <switch type="mux" name="drive_buff" R="551" Cin=".77e-15" Cout="4e-15" Tdel="58e-12" mux_trans_size="2.630740" buf_size="27.645901"/>
  </switchlist>
  <segmentlist>
    <!--- VB & JL: using ITRS metal stack data, 96 nm half pitch wires, which are intermediate metal width/space.  
             With the 96 nm half pitch, such wires would take 60 um of height, vs. a 90 nm high (approximated as square) Stratix IV tile so this seems
             reasonable. Using a tile length of 90 nm, corresponding to the length of a Stratix IV tile if it were square. -->
    <segment freq="1.000000" length="4" type="unidir" Rmetal="101" Cmetal="22.5e-15">
      <mux name="0"/>
      <sb type="pattern">1 1 1 1 1</sb>
      <cb type="pattern">1 1 1 1</cb>
    </segment>
  </segmentlist>
  <directlist>
    <direct name="adder_carry" from_pin="clb.cout" to_pin="clb.cin" x_offset="0" y_offset="-1" z_offset="0"/>
  </directlist>
  <complexblocklist>
    <!-- Define I/O pads begin -->
    <!-- Capacity is a unique property of I/Os, it is the maximum number of I/Os that can be placed at the same (X,Y) location on the FPGA -->
    <!-- Not sure of the area of an I/O (varies widely), and it's not relevant to the design of the FPGA core, so we're setting it to 0. -->
    <pb_type name="io">
      <input name="outpad" num_pins="1"/>
      <output name="inpad" num_pins="1"/>
      <clock name="clock" num_pins="1"/>
      <!-- IOs can operate as either inputs or outputs.
	     Maximum delays below come from Ian Kuon. They are small, so they should be interpreted as
	     the delays to and from registers in the I/O (and generally I/Os are registered 
	     today and that is when you timing analyze them.

		 Minimum delays are retrieved using a ratio of maximum and minimum times as seen in Quartus II
		 in Stratix IV. The ratio of minimum value/maximum value is as follows:
			inpad delay:  0.9239
			outpad delay: 0.9545

	     -->
      <mode name="inpad">
        <pb_type name="inpad" blif_model=".input" num_pb="1">
          <output name="inpad" num_pins="1"/>
        </pb_type>
        <interconnect>
          <direct name="inpad" input="inpad.inpad" output="io.inpad">
            <delay_constant max="4.243e-11" min="3.92e-11" in_port="inpad.inpad" out_port="io.inpad"/>
          </direct>
        </interconnect>
      </mode>
      <mode name="outpad">
        <pb_type name="outpad" blif_model=".output" num_pb="1">
          <input name="outpad" num_pins="1"/>
        </pb_type>
        <interconnect>
          <direct name="outpad" input="io.outpad" output="outpad.outpad">
            <delay_constant max="1.394e-11" min="1.331e-11" in_port="io.outpad" out_port="outpad.outpad"/>
          </direct>
        </interconnect>
      </mode>
      <!-- Every input pin is driven by 15% of the tracks in a channel, every output pin is driven by 10% of the tracks in a channel -->
      <!-- IOs go on the periphery of the FPGA, for consistency, 
          make it physically equivalent on all sides so that only one definition of I/Os is needed.
          If I do not make a physically equivalent definition, then I need to define 4 different I/Os, one for each side of the FPGA
        -->
      <!-- Place I/Os on the sides of the FPGA -->
      <power method="ignore"/>
    </pb_type>
    <!-- Define I/O pads ends -->
    <!-- Define general purpose logic block (CLB) begin -->
    <!--- Area calculation: Total Stratix IV tile area is about 8100 um^2, and a minimum width transistor 
	   area is 60 L^2 yields a tile area of 84375 MWTAs.
	   Routing at W=300 is 30481 MWTAs, leaving us with a total of 53000 MWTAs for logic block area 
	   This means that only 37% of our area is in the general routing, and 63% is inside the logic
	   block. Note that the crossbar / local interconnect is considered part of the logic block
	   area in this analysis. That is a lower proportion of of routing area than most academics
	   assume, but note that the total routing area really includes the crossbar, which would push
	   routing area up significantly, we estimate into the ~70% range. 
	   -->
    <pb_type name="clb">
      <input name="I" num_pins="40" equivalent="full"/>
      <input name="cin" num_pins="1"/>
      <output name="O" num_pins="20" equivalent="none"/>
      <output name="cout" num_pins="1"/>
      <clock name="clk" num_pins="1"/>
      <!-- Describe fracturable logic element.  
             Each fracturable logic element has a 6-LUT that can alternatively operate as two 5-LUTs with shared inputs. 
             The outputs of the fracturable logic element can be optionally registered
        -->
      <pb_type name="fle" num_pb="10">
        <input name="in" num_pins="6"/>
        <input name="cin" num_pins="1"/>
        <output name="out" num_pins="2"/>
        <output name="cout" num_pins="1"/>
        <clock name="clk" num_pins="1"/>
        <mode name="n2_lut5">
          <pb_type name="lut5inter" num_pb="1">
            <input name="in" num_pins="5"/>
            <input name="cin" num_pins="1"/>
            <output name="out" num_pins="2"/>
            <output name="cout" num_pins="1"/>
            <clock name="clk" num_pins="1"/>
            <pb_type name="ble5" num_pb="2">
              <input name="in" num_pins="5"/>
              <input name="cin" num_pins="1"/>
              <output name="out" num_pins="1"/>
              <output name="cout" num_pins="1"/>
              <clock name="clk" num_pins="1"/>
              <mode name="blut5">
                <pb_type name="flut5" num_pb="1">
                  <input name="in" num_pins="5"/>
                  <output name="out" num_pins="1"/>
                  <clock name="clk" num_pins="1"/>
                  <!-- Regular LUT mode -->
                  <pb_type name="lut5" blif_model=".names" num_pb="1" class="lut">
                    <input name="in" num_pins="5" port_class="lut_in"/>
                    <output name="out" num_pins="1" port_class="lut_out"/>
                    <!-- LUT timing using delay matrix -->
                    <!-- These are the physical maximum delay inputs on a Stratix IV LUT but because VPR cannot do LUT rebalancing,
                           we instead take the average of these numbers to get more stable results
                        82e-12
                        173e-12
                        261e-12
                        263e-12
                        398e-12
							The minimum delay/maximum delay ratio is 0.7395 in QII on Stratix IV. Hence, the minimum delay
						is 0.7295 * the average of the maximum numbers
                        -->
                    <delay_matrix type="max" in_port="lut5.in" out_port="lut5.out">
                        235e-12
                        235e-12
                        235e-12
                        235e-12
                        235e-12
                      </delay_matrix>
                    <delay_matrix type="min" in_port="lut5.in" out_port="lut5.out">
                        174e-12
                        174e-12
                        174e-12
                        174e-12
                        174e-12
                      </delay_matrix>
                  </pb_type>
                  <pb_type name="ff" blif_model=".latch" num_pb="1" class="flipflop">
                    <input name="D" num_pins="1" port_class="D"/>
                    <output name="Q" num_pins="1" port_class="Q"/>
                    <clock name="clk" num_pins="1" port_class="clock"/>
                    <T_setup value="66e-12" port="ff.D" clock="clk"/>
                    <T_hold value="37e-12" port="ff.D" clock="clk"/>
                    <T_clock_to_Q max="124e-12" min="60e-12" port="ff.Q" clock="clk"/>
                  </pb_type>
                  <interconnect>
                    <direct name="direct1" input="flut5.in" output="lut5.in"/>
                    <direct name="direct2" input="lut5.out" output="ff.D">
                      <pack_pattern name="ble5" in_port="lut5.out" out_port="ff.D"/>
                    </direct>
                    <direct name="direct3" input="flut5.clk" output="ff.clk"/>
                    <mux name="mux1" input="ff.Q lut5.out" output="flut5.out">
                      <delay_constant max="25e-12" min="24e-12" in_port="lut5.out" out_port="flut5.out"/>
                      <delay_constant max="45e-12" min="27e-12" in_port="ff.Q" out_port="flut5.out"/>
                    </mux>
                  </interconnect>
                </pb_type>
                <interconnect>
                  <direct name="direct1" input="ble5.in" output="flut5.in"/>
                  <direct name="direct2" input="ble5.clk" output="flut5.clk"/>
                  <direct name="direct3" input="flut5.out" output="ble5.out"/>
                </interconnect>
              </mode>
              <mode name="arithmetic">
                <pb_type name="arithmetic" num_pb="1">
                  <input name="in" num_pins="4"/>
                  <input name="cin" num_pins="1"/>
                  <output name="out" num_pins="1"/>
                  <output name="cout" num_pins="1"/>
                  <clock name="clk" num_pins="1"/>
                  <!-- Special dual-LUT mode that drives adder only -->
                  <pb_type name="lut4" blif_model=".names" num_pb="2" class="lut">
                    <input name="in" num_pins="4" port_class="lut_in"/>
                    <output name="out" num_pins="1" port_class="lut_out"/>
                    <!-- LUT timing using delay matrix -->
                    <!-- These are the physical delay inputs on a Stratix IV LUT but because VPR cannot do LUT rebalancing,
                             we instead take the average of these numbers to get more stable results
                        82e-12
                        173e-12
                        261e-12
                        263e-12
							The minimum delay/maximum delay ratio is 0.7395 in QII on Stratix IV. Hence, the minimum delay
						is 0.7295 * the average of the maximum numbers
                        -->
                    <delay_matrix type="max" in_port="lut4.in" out_port="lut4.out">
                        195e-12
                        195e-12
                        195e-12
                        195e-12
                      </delay_matrix>
                    <delay_matrix type="min" in_port="lut4.in" out_port="lut4.out">
                        144e-12
                        144e-12
                        144e-12
                        144e-12
                      </delay_matrix>
                  </pb_type>
                  <!-- The ratio between minimum and maximum delays in StratixIV for data ports to sumout
							is 0.6809 and cin to sumout is 0.6969-->
                  <pb_type name="adder" blif_model=".subckt adder" num_pb="1">
                    <input name="a" num_pins="1"/>
                    <input name="b" num_pins="1"/>
                    <input name="cin" num_pins="1"/>
                    <output name="cout" num_pins="1"/>
                    <output name="sumout" num_pins="1"/>
                    <delay_constant max="0.3e-9" min="0.2043e-9" in_port="adder.a" out_port="adder.sumout"/>
                    <delay_constant max="0.3e-9" min="0.2043e-9" in_port="adder.b" out_port="adder.sumout"/>
                    <delay_constant max="0.3e-9" min="0.2043e-9" in_port="adder.cin" out_port="adder.sumout"/>
                    <delay_constant max="0.3e-9" min="0.2043e-9" in_port="adder.a" out_port="adder.cout"/>
                    <delay_constant max="0.3e-9" min="0.2043e-9" in_port="adder.b" out_port="adder.cout"/>
                    <delay_constant max="0.01e-9" min="6.9797e-12" in_port="adder.cin" out_port="adder.cout"/>
                  </pb_type>
                  <pb_type name="ff" blif_model=".latch" num_pb="1" class="flipflop">
                    <input name="D" num_pins="1" port_class="D"/>
                    <output name="Q" num_pins="1" port_class="Q"/>
                    <clock name="clk" num_pins="1" port_class="clock"/>
                    <T_setup value="66e-12" port="ff.D" clock="clk"/>
                    <T_hold value="37e-12" port="ff.D" clock="clk"/>
                    <T_clock_to_Q max="124e-12" min="60e-12" port="ff.Q" clock="clk"/>
                  </pb_type>
                  <interconnect>
                    <direct name="clock" input="arithmetic.clk" output="ff.clk"/>
                    <direct name="lut_in1" input="arithmetic.in[3:0]" output="lut4[0:0].in[3:0]"/>
                    <direct name="lut_in2" input="arithmetic.in[3:0]" output="lut4[1:1].in[3:0]"/>
                    <direct name="lut_to_add1" input="lut4[0:0].out" output="adder.a">
                      </direct>
                    <direct name="lut_to_add2" input="lut4[1:1].out" output="adder.b">
                      </direct>
                    <direct name="add_to_ff" input="adder.sumout" output="ff.D">
                      <pack_pattern name="chain" in_port="adder.sumout" out_port="ff.D"/>
                    </direct>
                    <direct name="carry_in" input="arithmetic.cin" output="adder.cin">
                      <pack_pattern name="chain" in_port="arithmetic.cin" out_port="adder.cin"/>
                    </direct>
                    <direct name="carry_out" input="adder.cout" output="arithmetic.cout">
                      <pack_pattern name="chain" in_port="adder.cout" out_port="arithmetic.cout"/>
                    </direct>
                    <mux name="sumout" input="ff.Q adder.sumout" output="arithmetic.out">
                      <delay_constant max="25e-12" min="24e-12" in_port="adder.sumout" out_port="arithmetic.out"/>
                      <delay_constant max="45e-12" min="27e-12" in_port="ff.Q" out_port="arithmetic.out"/>
                    </mux>
                  </interconnect>
                </pb_type>
                <interconnect>
                  <direct name="direct1" input="ble5.in[3:0]" output="arithmetic.in"/>
                  <direct name="carry_in" input="ble5.cin" output="arithmetic.cin">
                    <pack_pattern name="chain" in_port="ble5.cin" out_port="arithmetic.cin"/>
                  </direct>
                  <direct name="carry_out" input="arithmetic.cout" output="ble5.cout">
                    <pack_pattern name="chain" in_port="arithmetic.cout" out_port="ble5.cout"/>
                  </direct>
                  <direct name="direct2" input="ble5.clk" output="arithmetic.clk"/>
                  <direct name="direct3" input="arithmetic.out" output="ble5.out"/>
                </interconnect>
              </mode>
            </pb_type>
            <interconnect>
              <direct name="direct1" input="lut5inter.in" output="ble5[0:0].in"/>
              <direct name="direct2" input="lut5inter.in" output="ble5[1:1].in"/>
              <direct name="direct3" input="ble5[1:0].out" output="lut5inter.out"/>
              <direct name="carry_in" input="lut5inter.cin" output="ble5[0:0].cin">
                <pack_pattern name="chain" in_port="lut5inter.cin" out_port="ble5[0:0].cin"/>
              </direct>
              <direct name="carry_out" input="ble5[1:1].cout" output="lut5inter.cout">
                <pack_pattern name="chain" in_port="ble5[1:1].cout" out_port="lut5inter.cout"/>
              </direct>
              <direct name="carry_link" input="ble5[0:0].cout" output="ble5[1:1].cin">
                <pack_pattern name="chain" in_port="ble5[0:0].cout" out_port="ble5[1:1].cout"/>
              </direct>
              <complete name="complete1" input="lut5inter.clk" output="ble5[1:0].clk"/>
            </interconnect>
          </pb_type>
          <interconnect>
            <direct name="direct1" input="fle.in[4:0]" output="lut5inter.in"/>
            <direct name="direct2" input="lut5inter.out" output="fle.out"/>
            <direct name="direct3" input="fle.clk" output="lut5inter.clk"/>
            <direct name="carry_in" input="fle.cin" output="lut5inter.cin">
              <pack_pattern name="chain" in_port="fle.cin" out_port="lut5inter.cin"/>
            </direct>
            <direct name="carry_out" input="lut5inter.cout" output="fle.cout">
              <pack_pattern name="chain" in_port="lut5inter.cout" out_port="fle.cout"/>
            </direct>
          </interconnect>
        </mode>
        <!-- n2_lut5 -->
        <mode name="n1_lut6">
          <pb_type name="ble6" num_pb="1">
            <input name="in" num_pins="6"/>
            <output name="out" num_pins="1"/>
            <clock name="clk" num_pins="1"/>
            <pb_type name="lut6" blif_model=".names" num_pb="1" class="lut">
              <input name="in" num_pins="6" port_class="lut_in"/>
              <output name="out" num_pins="1" port_class="lut_out"/>
              <!-- LUT timing using delay matrix -->
              <!-- These are the physical delay inputs on a Stratix IV LUT but because VPR cannot do LUT rebalancing,
                       we instead take the average of these numbers to get more stable results
                  82e-12
                  173e-12
                  261e-12
                  263e-12
                  398e-12
                  397e-12

					The minimum delay/maximum delay ratio is 0.7395 in QII on Stratix IV. Hence, the minimum delay
						is 0.7295 * the average of the maximum numbers
                  -->
              <delay_matrix type="max" in_port="lut6.in" out_port="lut6.out">
                  261e-12
                  261e-12
                  261e-12
                  261e-12
                  261e-12
                  261e-12
                </delay_matrix>
              <delay_matrix type="min" in_port="lut6.in" out_port="lut6.out">
                  174e-12
                  174e-12
                  174e-12
                  174e-12
                  174e-12
                  174e-12
                </delay_matrix>
            </pb_type>
            <pb_type name="ff" blif_model=".latch" num_pb="1" class="flipflop">
              <input name="D" num_pins="1" port_class="D"/>
              <output name="Q" num_pins="1" port_class="Q"/>
              <clock name="clk" num_pins="1" port_class="clock"/>
              <T_setup value="66e-12" port="ff.D" clock="clk"/>
              <T_hold value="37e-12" port="ff.D" clock="clk"/>
              <T_clock_to_Q max="124e-12" min="60e-12" port="ff.Q" clock="clk"/>
            </pb_type>
            <interconnect>
              <direct name="direct1" input="ble6.in" output="lut6[0:0].in"/>
              <direct name="direct2" input="lut6.out" output="ff.D">
                <pack_pattern name="ble6" in_port="lut6.out" out_port="ff.D"/>
              </direct>
              <direct name="direct3" input="ble6.clk" output="ff.clk"/>
              <mux name="mux1" input="ff.Q lut6.out" output="ble6.out">
                <delay_constant max="25e-12" min="24e-12" in_port="lut6.out" out_port="ble6.out"/>
                <delay_constant max="45e-12" min="27e-12" in_port="ff.Q" out_port="ble6.out"/>
              </mux>
            </interconnect>
          </pb_type>
          <interconnect>
            <direct name="direct1" input="fle.in" output="ble6.in"/>
            <direct name="direct2" input="ble6.out" output="fle.out[0:0]"/>
            <direct name="direct3" input="fle.clk" output="ble6.clk"/>
          </interconnect>
        </mode>
        <!-- n1_lut6 -->
      </pb_type>
      <interconnect>
        <!-- We use a full crossbar to get logical equivalence at inputs of CLB 
           The delays below come from Stratix IV. the delay through a connection block
           input mux + the crossbar in Stratix IV is 167 ps. We already have a 72 ps 
           delay on the connection block input mux (modeled by Ian Kuon), so the remaining
           delay within the crossbar is 95 ps. 
		   For the minimum delays, we have the delay through a connection block input mux +
		   the crossbar in Stratix IV is 144. Subtracting the 72 ps leaves 72 ps remaining.
           The max delays of cluster feedbacks in Stratix IV is 100 ps, when driven by a LUT.
           Since all our outputs LUT outputs go to a BLE output, and have a delay of 
           25 ps to do so, we subtract 25 ps from the 100 ps delay of a feedback
           to get the part that should be marked on the crossbar. For the minimum delay,
  		   the value in Stratix IV is 93 ps, subtracting the 24 ps leaves 69 ps.-->
        <complete name="crossbar" input="clb.I fle[9:0].out" output="fle[9:0].in">
          <delay_constant max="95e-12" min="72e-12" in_port="clb.I" out_port="fle[9:0].in"/>
          <delay_constant max="75e-12" min="69e-12" in_port="fle[9:0].out" out_port="fle[9:0].in"/>
        </complete>
        <complete name="clks" input="clb.clk" output="fle[9:0].clk">
          </complete>
        <!-- This way of specifying direct connection to clb outputs is important because this architecture uses automatic spreading of opins.  
                 By grouping to output pins in this fashion, if a logic block is completely filled by 6-LUTs, 
                 then the outputs those 6-LUTs take get evenly distributed across all four sides of the CLB instead of clumped on two sides (which is what happens with a more
                 naive specification).
          -->
        <direct name="clbouts1" input="fle[9:0].out[0:0]" output="clb.O[9:0]"/>
        <direct name="clbouts2" input="fle[9:0].out[1:1]" output="clb.O[19:10]"/>
        <!-- Carry chain links -->
        <direct name="carry_in" input="clb.cin" output="fle[0:0].cin">
          <!-- Put all inter-block carry chain delay on this one edge -->
          <delay_constant max="0.16e-9" min="0.11e-9" in_port="clb.cin" out_port="fle[0:0].cin"/>
          <pack_pattern name="chain" in_port="clb.cin" out_port="fle[0:0].cin"/>
        </direct>
        <direct name="carry_out" input="fle[9:9].cout" output="clb.cout">
          <pack_pattern name="chain" in_port="fle[9:9].cout" out_port="clb.cout"/>
        </direct>
        <direct name="carry_link" input="fle[8:0].cout" output="fle[9:1].cin">
          <pack_pattern name="chain" in_port="fle[8:0].cout" out_port="fle[9:1].cin"/>
        </direct>
      </interconnect>
    </pb_type>
    <!-- Define general purpose logic block (CLB) ends -->
    <!-- Define fracturable multiplier begin -->
    <!-- This multiplier can operate as a 36x36 multiplier that can fracture to two 18x18 multipliers each of which can further fracture to two 9x9 multipliers 
	   For delay modelling, the 36x36 DSP multiplier in Stratix IV has a maximum delay of 1.523 ns + 1.93 ns
	    = 3.45 ns. The average difference between the maximum and minimum values of a dsp mac out in 36 bit multiply
		mode is 0.51. Hence, the minimum delay is modeled as 0.776 ns + 0.984 ns = 1.760 ns.
 		The 18x18 mode doesn't need to sum four 18x18 multipliers, so it is a bit
	   faster: 1.523 ns for the multiplier, and 1.09 ns for the multiplier output block.
	    For the input and output interconnect delays, unlike Stratix IV, we don't
	   have any routing/logic flexibility (crossbars) at the inputs.  There is some output muxing
	   in Stratix IV and this architecture to select which multiplier outputs should go out (e.g.
	   9x9 outputs, 18x18 or 36x36) so those are very close between the two architectures. 
	   We take the conservative (slightly pessimistic)
           approach modelling the input as the same as the Stratix IV input delay and the output delay the same as the Stratix IV DSP out delay.
		   
	   We estimate block area by using the published Stratix III data (which is architecturally identical to Stratix IV)
	      (H. Wong, V. Betz and J. Rose, "Comparing FPGA vs. Custom CMOS and the Impact on Processor Microarchitecture", FPGA 2011) of 0.2623 
		  mm^2 and scaling from 65 to 40 nm to obtain 0.0993 mm^2. That area is for a DSP block with approximately 2x the functionality of 
		  the block we use (can implement two 36x36 multiplies instead of our 1, eight 18x18 multiplies instead of our 4, etc.). Hence we 
		  divide the area by 2 to obtain 0.0497 mm^2. One minimum-width transistor units = 60 L^2 (where L = 40 nm), so is 518,000 MWTUS. 
		  That area includes routing and the connection block input muxes.  Our DSP block is four 
		  rows high, and hence includes four horizontal routing channel segments and four vertical ones, which is 4x the routing of a logic 
		  block (single tile). It also includes 3.6x the outputs of a logic block, and 1.8x the inputs. Hence a slight overestimate of the routing
		  area associated with our DSP block is four times that of a logic tile, where the routing area of a logic tile was calculated above (at W = 300)
		  as 30481 MWTAs. Hence the (core, non-routing) area our DSP block is approximately 518,000 - 4 * 30,481 = 396,000 MWTUs.
      -->
    <pb_type name="mult_36">
      <input name="a" num_pins="36"/>
      <input name="b" num_pins="36"/>
      <output name="out" num_pins="72"/>
      <mode name="two_divisible_mult_18x18">
        <pb_type name="divisible_mult_18x18" num_pb="2">
          <input name="a" num_pins="18"/>
          <input name="b" num_pins="18"/>
          <output name="out" num_pins="36"/>
          <!-- Model 9x9 delay and 18x18 delay as the same.  9x9 could be faster, but in Stratix IV
	          isn't, presumably because the multiplier layout is really optimized for 18x18.
		-->
          <mode name="two_mult_9x9">
            <pb_type name="mult_9x9_slice" num_pb="2">
              <input name="A_cfg" num_pins="9"/>
              <input name="B_cfg" num_pins="9"/>
              <output name="OUT_cfg" num_pins="18"/>
              <pb_type name="mult_9x9" blif_model=".subckt multiply" num_pb="1">
                <input name="a" num_pins="9"/>
                <input name="b" num_pins="9"/>
                <output name="out" num_pins="18"/>
                <delay_constant max="1.523e-9" min="0.776e-9" in_port="mult_9x9.a" out_port="mult_9x9.out"/>
                <delay_constant max="1.523e-9" min="0.776e-9" in_port="mult_9x9.b" out_port="mult_9x9.out"/>
              </pb_type>
              <interconnect>
                <direct name="a2a" input="mult_9x9_slice.A_cfg" output="mult_9x9.a">
                </direct>
                <direct name="b2b" input="mult_9x9_slice.B_cfg" output="mult_9x9.b">
                </direct>
                <direct name="out2out" input="mult_9x9.out" output="mult_9x9_slice.OUT_cfg">
                </direct>
              </interconnect>
              <power method="pin-toggle">
                <port name="A_cfg" energy_per_toggle="1.45e-12"/>
                <port name="B_cfg" energy_per_toggle="1.45e-12"/>
                <static_power power_per_instance="0.0"/>
              </power>
            </pb_type>
            <interconnect>
              <direct name="a2a" input="divisible_mult_18x18.a" output="mult_9x9_slice[1:0].A_cfg">
              </direct>
              <direct name="b2b" input="divisible_mult_18x18.b" output="mult_9x9_slice[1:0].B_cfg">
              </direct>
              <direct name="out2out" input="mult_9x9_slice[1:0].OUT_cfg" output="divisible_mult_18x18.out">
              </direct>
            </interconnect>
          </mode>
          <mode name="mult_18x18">
            <pb_type name="mult_18x18_slice" num_pb="1">
              <input name="A_cfg" num_pins="18"/>
              <input name="B_cfg" num_pins="18"/>
              <output name="OUT_cfg" num_pins="36"/>
              <pb_type name="mult_18x18" blif_model=".subckt multiply" num_pb="1">
                <input name="a" num_pins="18"/>
                <input name="b" num_pins="18"/>
                <output name="out" num_pins="36"/>
                <delay_constant max="1.523e-9" min="0.776e-9" in_port="mult_18x18.a" out_port="mult_18x18.out"/>
                <delay_constant max="1.523e-9" min="0.776e-9" in_port="mult_18x18.b" out_port="mult_18x18.out"/>
              </pb_type>
              <interconnect>
                <direct name="a2a" input="mult_18x18_slice.A_cfg" output="mult_18x18.a">
                </direct>
                <direct name="b2b" input="mult_18x18_slice.B_cfg" output="mult_18x18.b">
                </direct>
                <direct name="out2out" input="mult_18x18.out" output="mult_18x18_slice.OUT_cfg">
                </direct>
              </interconnect>
              <power method="pin-toggle">
                <port name="A_cfg" energy_per_toggle="1.09e-12"/>
                <port name="B_cfg" energy_per_toggle="1.09e-12"/>
                <static_power power_per_instance="0.0"/>
              </power>
            </pb_type>
            <interconnect>
              <direct name="a2a" input="divisible_mult_18x18.a" output="mult_18x18_slice.A_cfg">
              </direct>
              <direct name="b2b" input="divisible_mult_18x18.b" output="mult_18x18_slice.B_cfg">
              </direct>
              <direct name="out2out" input="mult_18x18_slice.OUT_cfg" output="divisible_mult_18x18.out">
              </direct>
            </interconnect>
          </mode>
          <power method="sum-of-children"/>
        </pb_type>
        <interconnect>
          <!-- Stratix IV input delay of 207ps is conservative for this architecture because this architecture does not have an input crossbar in the multiplier. 
		   Subtract 72.5 ps delay, which is already in the connection block input mux, leading 134 ps
				The interconnect difference for DSP blocks is 0.5523, which leads to a minimum delay of 74 ps
              -->
          <direct name="a2a" input="mult_36.a" output="divisible_mult_18x18[1:0].a">
            <delay_constant max="134e-12" min="74e-12" in_port="mult_36.a" out_port="divisible_mult_18x18[1:0].a"/>
          </direct>
          <direct name="b2b" input="mult_36.b" output="divisible_mult_18x18[1:0].b">
            <delay_constant max="134e-12" min="74e-12" in_port="mult_36.b" out_port="divisible_mult_18x18[1:0].b"/>
          </direct>
          <direct name="out2out" input="divisible_mult_18x18[1:0].out" output="mult_36.out">
            <delay_constant max="1.09e-9" min="74e-12" in_port="divisible_mult_18x18[1:0].out" out_port="mult_36.out"/>
          </direct>
        </interconnect>
      </mode>
      <mode name="mult_36x36">
        <pb_type name="mult_36x36_slice" num_pb="1">
          <input name="A_cfg" num_pins="36"/>
          <input name="B_cfg" num_pins="36"/>
          <output name="OUT_cfg" num_pins="72"/>
          <pb_type name="mult_36x36" blif_model=".subckt multiply" num_pb="1">
            <input name="a" num_pins="36"/>
            <input name="b" num_pins="36"/>
            <output name="out" num_pins="72"/>
            <delay_constant max="1.523e-9" min="0.776e-9" in_port="mult_36x36.a" out_port="mult_36x36.out"/>
            <delay_constant max="1.523e-9" min="0.776e-9" in_port="mult_36x36.b" out_port="mult_36x36.out"/>
          </pb_type>
          <interconnect>
            <direct name="a2a" input="mult_36x36_slice.A_cfg" output="mult_36x36.a">
            </direct>
            <direct name="b2b" input="mult_36x36_slice.B_cfg" output="mult_36x36.b">
            </direct>
            <direct name="out2out" input="mult_36x36.out" output="mult_36x36_slice.OUT_cfg">
            </direct>
          </interconnect>
          <power method="pin-toggle">
            <port name="A_cfg" energy_per_toggle="2.13e-12"/>
            <port name="B_cfg" energy_per_toggle="2.13e-12"/>
            <static_power power_per_instance="0.0"/>
          </power>
        </pb_type>
        <interconnect>
          <!-- Stratix IV input delay of 207ps is conservative for this architecture because this architecture does not have an input crossbar in the multiplier. 
		   Subtract 72.5 ps delay, which is already in the connection block input mux, leading
		   to a 134 ps delay.
				The interconnect difference for DSP blocks is 0.5523, which leads to a minimum delay of 74 ps
              -->
          <direct name="a2a" input="mult_36.a" output="mult_36x36_slice.A_cfg">
            <delay_constant max="134e-12" min="74e-12" in_port="mult_36.a" out_port="mult_36x36_slice.A_cfg"/>
          </direct>
          <direct name="b2b" input="mult_36.b" output="mult_36x36_slice.B_cfg">
            <delay_constant max="134e-12" min="74e-12" in_port="mult_36.b" out_port="mult_36x36_slice.B_cfg"/>
          </direct>
          <direct name="out2out" input="mult_36x36_slice.OUT_cfg" output="mult_36.out">
            <delay_constant max="1.93e-9" min="74e-12" in_port="mult_36x36_slice.OUT_cfg" out_port="mult_36.out"/>
          </direct>
        </interconnect>
      </mode>
      <!-- Place this multiplier block every 8 columns from (and including) the sixth column -->
      <power method="sum-of-children"/>
    </pb_type>
    <!-- Define fracturable multiplier end -->
    <!-- Define fracturable memory begin -->
    <!-- 32 Kb Memory that can operate from 512x64 to 32Kx1 for single-port mode and 1024x32 to 32Kx1 for dual-port mode.  
           Area and max delay based off Stratix IV 9K and 144K memories (delay from linear interpolation, Tsu(483 ps, 636 ps) Tco(1084ps, 1969ps)).  

		   uTh/Tsu ratio = 0.468, uTco min/max ratio = 0.97
           uTh = 226ps, 298ps
           Min uTco = 1051ps, 1909ps
           Max input delay = 204ps (from Stratix IV LAB line) - 72ps (this architecture does not lump connection box delay in internal delay)
           Max output delay = M9K buffer 50ps. 
		   Min input delay = 160ps (from Stratix IV Lab line) - 72ps
		   Min output delay = 46ps (M9K buffer min/max ratio = 0.9286)
		   
		   Area is obtained by appropriately scaling and adjusting the published Stratix III (which is architecturally identical to Stratix IV)
		   data from H. Wong, V. Betz and J. Rose, "Comparing FPGA vs. Custom CMOS and the Impact on Processor Microarchitecture", FPGA 2011.
		   Linearly interpolating (by bit count) between the M9k and M144k areas to obtain an M32k (our RAM size) point yields a 65 nm area of
		   of 0.153 mm^2. Interpolating based on port count between the RAMs would instead yield an area of 0.209 mm^2 for our 32 kB RAM; since 
		   bit count accounts for more area than ports for a RAM this size we choose the bit count interpolation; however, since the port interpolation
		   is not radically different this also gives us confidence that interpolating based on bits is OK, but slightly underpredicts area.
		   Scaling to 40 nm^2 yields .0579 mm^2, and converting to MWTUs at 60 L^2 / MWTU yields 604,000 MWTUs. This includes routing. A Stratix IV
		   M9K RAM is one row high and hence has one routing tile (one horizonal and one vertical routing segment area). An M144k RAM has 8 such tiles.
		   Linearly interpolating on
		   bits to 32 kb yields 2.2 routing tiles incorporated in the area number above. The inter-block routing represents 30% of the area of a logic 
		   tile according to D. Lewis et al, "Architectural Enhancements in Stratix V," FPGA 2013. Hence we should subtract 0.3 * 2.2 * 84,375 MWTUs to
		   obtain a RAM core area (not including inter-block routing) of 548,000 MWTU areas for our 32 kb RAM in a 40 nm process.
      -->
    <pb_type name="memory">
      <input name="addr1" num_pins="15"/>
      <input name="addr2" num_pins="15"/>
      <input name="data" num_pins="64"/>
      <input name="we1" num_pins="1"/>
      <input name="we2" num_pins="1"/>
      <output name="out" num_pins="64"/>
      <clock name="clk" num_pins="1"/>
      <!-- Specify single port mode first -->
      <mode name="mem_512x64_sp">
        <pb_type name="mem_512x64_sp" blif_model=".subckt single_port_ram" class="memory" num_pb="1">
          <input name="addr" num_pins="9" port_class="address"/>
          <input name="data" num_pins="64" port_class="data_in"/>
          <input name="we" num_pins="1" port_class="write_en"/>
          <output name="out" num_pins="64" port_class="data_out"/>
          <clock name="clk" num_pins="1" port_class="clock"/>
          <T_setup value="509e-12" port="mem_512x64_sp.addr" clock="clk"/>
          <T_setup value="509e-12" port="mem_512x64_sp.data" clock="clk"/>
          <T_setup value="509e-12" port="mem_512x64_sp.we" clock="clk"/>
          <T_hold value="238e-12" port="mem_512x64_sp.addr" clock="clk"/>
          <T_hold value="238e-12" port="mem_512x64_sp.data" clock="clk"/>
          <T_hold value="238e-12" port="mem_512x64_sp.we" clock="clk"/>
          <T_clock_to_Q max="1.234e-9" min="1.196e-9" port="mem_512x64_sp.out" clock="clk"/>
          <power method="pin-toggle">
            <port name="clk" energy_per_toggle="9.0e-12"/>
            <static_power power_per_instance="0.0"/>
          </power>
        </pb_type>
        <interconnect>
          <direct name="address1" input="memory.addr1[8:0]" output="mem_512x64_sp.addr">
            <delay_constant max="132e-12" min="88e-12" in_port="memory.addr1[8:0]" out_port="mem_512x64_sp.addr"/>
          </direct>
          <direct name="data1" input="memory.data[63:0]" output="mem_512x64_sp.data">
            <delay_constant max="132e-12" min="88e-12" in_port="memory.data[63:0]" out_port="mem_512x64_sp.data"/>
          </direct>
          <direct name="writeen1" input="memory.we1" output="mem_512x64_sp.we">
            <delay_constant max="132e-12" min="88e-12" in_port="memory.we1" out_port="mem_512x64_sp.we"/>
          </direct>
          <direct name="dataout1" input="mem_512x64_sp.out" output="memory.out[63:0]">
            <delay_constant max="50e-12" min="46e-12" in_port="mem_512x64_sp.out" out_port="memory.out[63:0]"/>
          </direct>
          <direct name="clk" input="memory.clk" output="mem_512x64_sp.clk">
          </direct>
        </interconnect>
      </mode>
      <mode name="mem_1024x32_sp">
        <pb_type name="mem_1024x32_sp" blif_model=".subckt single_port_ram" class="memory" num_pb="1">
          <input name="addr" num_pins="10" port_class="address"/>
          <input name="data" num_pins="32" port_class="data_in"/>
          <input name="we" num_pins="1" port_class="write_en"/>
          <output name="out" num_pins="32" port_class="data_out"/>
          <clock name="clk" num_pins="1" port_class="clock"/>
          <T_setup value="509e-12" port="mem_1024x32_sp.addr" clock="clk"/>
          <T_setup value="509e-12" port="mem_1024x32_sp.data" clock="clk"/>
          <T_setup value="509e-12" port="mem_1024x32_sp.we" clock="clk"/>
          <T_hold value="238e-12" port="mem_1024x32_sp.addr" clock="clk"/>
          <T_hold value="238e-12" port="mem_1024x32_sp.data" clock="clk"/>
          <T_hold value="238e-12" port="mem_1024x32_sp.we" clock="clk"/>
          <T_clock_to_Q max="1.234e-9" min="1.196e-9" port="mem_1024x32_sp.out" clock="clk"/>
          <power method="pin-toggle">
            <port name="clk" energy_per_toggle="9.0e-12"/>
            <static_power power_per_instance="0.0"/>
          </power>
        </pb_type>
        <interconnect>
          <direct name="address1" input="memory.addr1[9:0]" output="mem_1024x32_sp.addr">
            <delay_constant max="132e-12" min="88e-12" in_port="memory.addr1[9:0]" out_port="mem_1024x32_sp.addr"/>
          </direct>
          <direct name="data1" input="memory.data[31:0]" output="mem_1024x32_sp.data">
            <delay_constant max="132e-12" min="88e-12" in_port="memory.data[31:0]" out_port="mem_1024x32_sp.data"/>
          </direct>
          <direct name="writeen1" input="memory.we1" output="mem_1024x32_sp.we">
            <delay_constant max="132e-12" min="88e-12" in_port="memory.we1" out_port="mem_1024x32_sp.we"/>
          </direct>
          <direct name="dataout1" input="mem_1024x32_sp.out" output="memory.out[31:0]">
            <delay_constant max="50e-12" min="46e-12" in_port="mem_1024x32_sp.out" out_port="memory.out[31:0]"/>
          </direct>
          <direct name="clk" input="memory.clk" output="mem_1024x32_sp.clk">
          </direct>
        </interconnect>
      </mode>
      <mode name="mem_2048x16_sp">
        <pb_type name="mem_2048x16_sp" blif_model=".subckt single_port_ram" class="memory" num_pb="1">
          <input name="addr" num_pins="11" port_class="address"/>
          <input name="data" num_pins="16" port_class="data_in"/>
          <input name="we" num_pins="1" port_class="write_en"/>
          <output name="out" num_pins="16" port_class="data_out"/>
          <clock name="clk" num_pins="1" port_class="clock"/>
          <T_setup value="509e-12" port="mem_2048x16_sp.addr" clock="clk"/>
          <T_setup value="509e-12" port="mem_2048x16_sp.data" clock="clk"/>
          <T_setup value="509e-12" port="mem_2048x16_sp.we" clock="clk"/>
          <T_hold value="238e-12" port="mem_2048x16_sp.addr" clock="clk"/>
          <T_hold value="238e-12" port="mem_2048x16_sp.data" clock="clk"/>
          <T_hold value="238e-12" port="mem_2048x16_sp.we" clock="clk"/>
          <T_clock_to_Q max="1.234e-9" min="1.196e-9" port="mem_2048x16_sp.out" clock="clk"/>
          <power method="pin-toggle">
            <port name="clk" energy_per_toggle="9.0e-12"/>
            <static_power power_per_instance="0.0"/>
          </power>
        </pb_type>
        <interconnect>
          <direct name="address1" input="memory.addr1[10:0]" output="mem_2048x16_sp.addr">
            <delay_constant max="132e-12" min="88e-12" in_port="memory.addr1[10:0]" out_port="mem_2048x16_sp.addr"/>
          </direct>
          <direct name="data1" input="memory.data[15:0]" output="mem_2048x16_sp.data">
            <delay_constant max="132e-12" min="88e-12" in_port="memory.data[15:0]" out_port="mem_2048x16_sp.data"/>
          </direct>
          <direct name="writeen1" input="memory.we1" output="mem_2048x16_sp.we">
            <delay_constant max="132e-12" min="88e-12" in_port="memory.we1" out_port="mem_2048x16_sp.we"/>
          </direct>
          <direct name="dataout1" input="mem_2048x16_sp.out" output="memory.out[15:0]">
            <delay_constant max="50e-12" min="46e-12" in_port="mem_2048x16_sp.out" out_port="memory.out[15:0]"/>
          </direct>
          <direct name="clk" input="memory.clk" output="mem_2048x16_sp.clk">
          </direct>
        </interconnect>
      </mode>
      <mode name="mem_4096x8_sp">
        <pb_type name="mem_4096x8_sp" blif_model=".subckt single_port_ram" class="memory" num_pb="1">
          <input name="addr" num_pins="12" port_class="address"/>
          <input name="data" num_pins="8" port_class="data_in"/>
          <input name="we" num_pins="1" port_class="write_en"/>
          <output name="out" num_pins="8" port_class="data_out"/>
          <clock name="clk" num_pins="1" port_class="clock"/>
          <T_setup value="509e-12" port="mem_4096x8_sp.addr" clock="clk"/>
          <T_setup value="509e-12" port="mem_4096x8_sp.data" clock="clk"/>
          <T_setup value="509e-12" port="mem_4096x8_sp.we" clock="clk"/>
          <T_hold value="238e-12" port="mem_4096x8_sp.addr" clock="clk"/>
          <T_hold value="238e-12" port="mem_4096x8_sp.data" clock="clk"/>
          <T_hold value="238e-12" port="mem_4096x8_sp.we" clock="clk"/>
          <T_clock_to_Q max="1.234e-9" min="1.196e-9" port="mem_4096x8_sp.out" clock="clk"/>
          <power method="pin-toggle">
            <port name="clk" energy_per_toggle="9.0e-12"/>
            <static_power power_per_instance="0.0"/>
          </power>
        </pb_type>
        <interconnect>
          <direct name="address1" input="memory.addr1[11:0]" output="mem_4096x8_sp.addr">
            <delay_constant max="132e-12" min="88e-12" in_port="memory.addr1[11:0]" out_port="mem_4096x8_sp.addr"/>
          </direct>
          <direct name="data1" input="memory.data[7:0]" output="mem_4096x8_sp.data">
            <delay_constant max="132e-12" min="88e-12" in_port="memory.data[7:0]" out_port="mem_4096x8_sp.data"/>
          </direct>
          <direct name="writeen1" input="memory.we1" output="mem_4096x8_sp.we">
            <delay_constant max="132e-12" min="88e-12" in_port="memory.we1" out_port="mem_4096x8_sp.we"/>
          </direct>
          <direct name="dataout1" input="mem_4096x8_sp.out" output="memory.out[7:0]">
            <delay_constant max="50e-12" min="46e-12" in_port="mem_4096x8_sp.out" out_port="memory.out[7:0]"/>
          </direct>
          <direct name="clk" input="memory.clk" output="mem_4096x8_sp.clk">
          </direct>
        </interconnect>
      </mode>
      <mode name="mem_8192x4_sp">
        <pb_type name="mem_8192x4_sp" blif_model=".subckt single_port_ram" class="memory" num_pb="1">
          <input name="addr" num_pins="13" port_class="address"/>
          <input name="data" num_pins="4" port_class="data_in"/>
          <input name="we" num_pins="1" port_class="write_en"/>
          <output name="out" num_pins="4" port_class="data_out"/>
          <clock name="clk" num_pins="1" port_class="clock"/>
          <T_setup value="509e-12" port="mem_8192x4_sp.addr" clock="clk"/>
          <T_setup value="509e-12" port="mem_8192x4_sp.data" clock="clk"/>
          <T_setup value="509e-12" port="mem_8192x4_sp.we" clock="clk"/>
          <T_hold value="238e-12" port="mem_8192x4_sp.addr" clock="clk"/>
          <T_hold value="238e-12" port="mem_8192x4_sp.data" clock="clk"/>
          <T_hold value="238e-12" port="mem_8192x4_sp.we" clock="clk"/>
          <T_clock_to_Q max="1.234e-9" min="1.196e-9" port="mem_8192x4_sp.out" clock="clk"/>
          <power method="pin-toggle">
            <port name="clk" energy_per_toggle="9.0e-12"/>
            <static_power power_per_instance="0.0"/>
          </power>
        </pb_type>
        <interconnect>
          <direct name="address1" input="memory.addr1[12:0]" output="mem_8192x4_sp.addr">
            <delay_constant max="132e-12" min="88e-12" in_port="memory.addr1[12:0]" out_port="mem_8192x4_sp.addr"/>
          </direct>
          <direct name="data1" input="memory.data[3:0]" output="mem_8192x4_sp.data">
            <delay_constant max="132e-12" min="88e-12" in_port="memory.data[3:0]" out_port="mem_8192x4_sp.data"/>
          </direct>
          <direct name="writeen1" input="memory.we1" output="mem_8192x4_sp.we">
            <delay_constant max="132e-12" min="88e-12" in_port="memory.we1" out_port="mem_8192x4_sp.we"/>
          </direct>
          <direct name="dataout1" input="mem_8192x4_sp.out" output="memory.out[3:0]">
            <delay_constant max="50e-12" min="46e-12" in_port="mem_8192x4_sp.out" out_port="memory.out[3:0]"/>
          </direct>
          <direct name="clk" input="memory.clk" output="mem_8192x4_sp.clk">
          </direct>
        </interconnect>
      </mode>
      <mode name="mem_16384x2_sp">
        <pb_type name="mem_16384x2_sp" blif_model=".subckt single_port_ram" class="memory" num_pb="1">
          <input name="addr" num_pins="14" port_class="address"/>
          <input name="data" num_pins="2" port_class="data_in"/>
          <input name="we" num_pins="1" port_class="write_en"/>
          <output name="out" num_pins="2" port_class="data_out"/>
          <clock name="clk" num_pins="1" port_class="clock"/>
          <T_setup value="509e-12" port="mem_16384x2_sp.addr" clock="clk"/>
          <T_setup value="509e-12" port="mem_16384x2_sp.data" clock="clk"/>
          <T_setup value="509e-12" port="mem_16384x2_sp.we" clock="clk"/>
          <T_hold value="238e-12" port="mem_16384x2_sp.addr" clock="clk"/>
          <T_hold value="238e-12" port="mem_16384x2_sp.data" clock="clk"/>
          <T_hold value="238e-12" port="mem_16384x2_sp.we" clock="clk"/>
          <T_clock_to_Q max="1.234e-9" min="1.196e-9" port="mem_16384x2_sp.out" clock="clk"/>
          <power method="pin-toggle">
            <port name="clk" energy_per_toggle="9.0e-12"/>
            <static_power power_per_instance="0.0"/>
          </power>
        </pb_type>
        <interconnect>
          <direct name="address1" input="memory.addr1[13:0]" output="mem_16384x2_sp.addr">
            <delay_constant max="132e-12" min="88e-12" in_port="memory.addr1[13:0]" out_port="mem_16384x2_sp.addr"/>
          </direct>
          <direct name="data1" input="memory.data[1:0]" output="mem_16384x2_sp.data">
            <delay_constant max="132e-12" min="88e-12" in_port="memory.data[1:0]" out_port="mem_16384x2_sp.data"/>
          </direct>
          <direct name="writeen1" input="memory.we1" output="mem_16384x2_sp.we">
            <delay_constant max="132e-12" min="88e-12" in_port="memory.we1" out_port="mem_16384x2_sp.we"/>
          </direct>
          <direct name="dataout1" input="mem_16384x2_sp.out" output="memory.out[1:0]">
            <delay_constant max="50e-12" min="46e-12" in_port="mem_16384x2_sp.out" out_port="memory.out[1:0]"/>
          </direct>
          <direct name="clk" input="memory.clk" output="mem_16384x2_sp.clk">
          </direct>
        </interconnect>
      </mode>
      <mode name="mem_32768x1_sp">
        <pb_type name="mem_32768x1_sp" blif_model=".subckt single_port_ram" class="memory" num_pb="1">
          <input name="addr" num_pins="15" port_class="address"/>
          <input name="data" num_pins="1" port_class="data_in"/>
          <input name="we" num_pins="1" port_class="write_en"/>
          <output name="out" num_pins="1" port_class="data_out"/>
          <clock name="clk" num_pins="1" port_class="clock"/>
          <T_setup value="509e-12" port="mem_32768x1_sp.addr" clock="clk"/>
          <T_setup value="509e-12" port="mem_32768x1_sp.data" clock="clk"/>
          <T_setup value="509e-12" port="mem_32768x1_sp.we" clock="clk"/>
          <T_hold value="238e-12" port="mem_32768x1_sp.addr" clock="clk"/>
          <T_hold value="238e-12" port="mem_32768x1_sp.data" clock="clk"/>
          <T_hold value="238e-12" port="mem_32768x1_sp.we" clock="clk"/>
          <T_clock_to_Q max="1.234e-9" min="1.196e-9" port="mem_32768x1_sp.out" clock="clk"/>
          <power method="pin-toggle">
            <port name="clk" energy_per_toggle="9.0e-12"/>
            <static_power power_per_instance="0.0"/>
          </power>
        </pb_type>
        <interconnect>
          <direct name="address1" input="memory.addr1[14:0]" output="mem_32768x1_sp.addr">
            <delay_constant max="132e-12" min="88e-12" in_port="memory.addr1[14:0]" out_port="mem_32768x1_sp.addr"/>
          </direct>
          <direct name="data1" input="memory.data[0:0]" output="mem_32768x1_sp.data">
            <delay_constant max="132e-12" min="88e-12" in_port="memory.data[0:0]" out_port="mem_32768x1_sp.data"/>
          </direct>
          <direct name="writeen1" input="memory.we1" output="mem_32768x1_sp.we">
            <delay_constant max="132e-12" min="88e-12" in_port="memory.we1" out_port="mem_32768x1_sp.we"/>
          </direct>
          <direct name="dataout1" input="mem_32768x1_sp.out" output="memory.out[0:0]">
            <delay_constant max="50e-12" min="46e-12" in_port="mem_32768x1_sp.out" out_port="memory.out[0:0]"/>
          </direct>
          <direct name="clk" input="memory.clk" output="mem_32768x1_sp.clk">
          </direct>
        </interconnect>
      </mode>
      <!-- Specify true dual port mode next -->
      <mode name="mem_1024x32_dp">
        <pb_type name="mem_1024x32_dp" blif_model=".subckt dual_port_ram" class="memory" num_pb="1">
          <input name="addr1" num_pins="10" port_class="address1"/>
          <input name="addr2" num_pins="10" port_class="address2"/>
          <input name="data1" num_pins="32" port_class="data_in1"/>
          <input name="data2" num_pins="32" port_class="data_in2"/>
          <input name="we1" num_pins="1" port_class="write_en1"/>
          <input name="we2" num_pins="1" port_class="write_en2"/>
          <output name="out1" num_pins="32" port_class="data_out1"/>
          <output name="out2" num_pins="32" port_class="data_out2"/>
          <clock name="clk" num_pins="1" port_class="clock"/>
          <T_setup value="509e-12" port="mem_1024x32_dp.addr1" clock="clk"/>
          <T_setup value="509e-12" port="mem_1024x32_dp.data1" clock="clk"/>
          <T_setup value="509e-12" port="mem_1024x32_dp.we1" clock="clk"/>
          <T_setup value="509e-12" port="mem_1024x32_dp.addr2" clock="clk"/>
          <T_setup value="509e-12" port="mem_1024x32_dp.data2" clock="clk"/>
          <T_setup value="509e-12" port="mem_1024x32_dp.we2" clock="clk"/>
          <T_hold value="238e-12" port="mem_1024x32_dp.addr1" clock="clk"/>
          <T_hold value="238e-12" port="mem_1024x32_dp.data1" clock="clk"/>
          <T_hold value="238e-12" port="mem_1024x32_dp.we1" clock="clk"/>
          <T_hold value="238e-12" port="mem_1024x32_dp.addr2" clock="clk"/>
          <T_hold value="238e-12" port="mem_1024x32_dp.data2" clock="clk"/>
          <T_hold value="238e-12" port="mem_1024x32_dp.we2" clock="clk"/>
          <T_clock_to_Q max="1.234e-9" min="1.196e-9" port="mem_1024x32_dp.out1" clock="clk"/>
          <T_clock_to_Q max="1.234e-9" min="1.196e-9" port="mem_1024x32_dp.out2" clock="clk"/>
          <power method="pin-toggle">
            <port name="clk" energy_per_toggle="17.9e-12"/>
            <static_power power_per_instance="0.0"/>
          </power>
        </pb_type>
        <interconnect>
          <direct name="address1" input="memory.addr1[9:0]" output="mem_1024x32_dp.addr1">
            <delay_constant max="132e-12" min="88e-12" in_port="memory.addr1[9:0]" out_port="mem_1024x32_dp.addr1"/>
          </direct>
          <direct name="address2" input="memory.addr2[9:0]" output="mem_1024x32_dp.addr2">
            <delay_constant max="132e-12" min="88e-12" in_port="memory.addr2[9:0]" out_port="mem_1024x32_dp.addr2"/>
          </direct>
          <direct name="data1" input="memory.data[31:0]" output="mem_1024x32_dp.data1">
            <delay_constant max="132e-12" min="88e-12" in_port="memory.data[31:0]" out_port="mem_1024x32_dp.data1"/>
          </direct>
          <direct name="data2" input="memory.data[63:32]" output="mem_1024x32_dp.data2">
            <delay_constant max="132e-12" min="88e-12" in_port="memory.data[63:32]" out_port="mem_1024x32_dp.data2"/>
          </direct>
          <direct name="writeen1" input="memory.we1" output="mem_1024x32_dp.we1">
            <delay_constant max="132e-12" min="88e-12" in_port="memory.we1" out_port="mem_1024x32_dp.we1"/>
          </direct>
          <direct name="writeen2" input="memory.we2" output="mem_1024x32_dp.we2">
            <delay_constant max="132e-12" min="88e-12" in_port="memory.we2" out_port="mem_1024x32_dp.we2"/>
          </direct>
          <direct name="dataout1" input="mem_1024x32_dp.out1" output="memory.out[31:0]">
            <delay_constant max="50e-12" min="46e-12" in_port="mem_1024x32_dp.out1" out_port="memory.out[31:0]"/>
          </direct>
          <direct name="dataout2" input="mem_1024x32_dp.out2" output="memory.out[63:32]">
            <delay_constant max="50e-12" min="46e-12" in_port="mem_1024x32_dp.out2" out_port="memory.out[63:32]"/>
          </direct>
          <direct name="clk" input="memory.clk" output="mem_1024x32_dp.clk">
          </direct>
        </interconnect>
      </mode>
      <mode name="mem_2048x16_dp">
        <pb_type name="mem_2048x16_dp" blif_model=".subckt dual_port_ram" class="memory" num_pb="1">
          <input name="addr1" num_pins="11" port_class="address1"/>
          <input name="addr2" num_pins="11" port_class="address2"/>
          <input name="data1" num_pins="16" port_class="data_in1"/>
          <input name="data2" num_pins="16" port_class="data_in2"/>
          <input name="we1" num_pins="1" port_class="write_en1"/>
          <input name="we2" num_pins="1" port_class="write_en2"/>
          <output name="out1" num_pins="16" port_class="data_out1"/>
          <output name="out2" num_pins="16" port_class="data_out2"/>
          <clock name="clk" num_pins="1" port_class="clock"/>
          <T_setup value="509e-12" port="mem_2048x16_dp.addr1" clock="clk"/>
          <T_setup value="509e-12" port="mem_2048x16_dp.data1" clock="clk"/>
          <T_setup value="509e-12" port="mem_2048x16_dp.we1" clock="clk"/>
          <T_setup value="509e-12" port="mem_2048x16_dp.addr2" clock="clk"/>
          <T_setup value="509e-12" port="mem_2048x16_dp.data2" clock="clk"/>
          <T_setup value="509e-12" port="mem_2048x16_dp.we2" clock="clk"/>
          <T_hold value="238e-12" port="mem_2048x16_dp.addr1" clock="clk"/>
          <T_hold value="238e-12" port="mem_2048x16_dp.data1" clock="clk"/>
          <T_hold value="238e-12" port="mem_2048x16_dp.we1" clock="clk"/>
          <T_hold value="238e-12" port="mem_2048x16_dp.addr2" clock="clk"/>
          <T_hold value="238e-12" port="mem_2048x16_dp.data2" clock="clk"/>
          <T_hold value="238e-12" port="mem_2048x16_dp.we2" clock="clk"/>
          <T_clock_to_Q max="1.234e-9" min="1.196e-9" port="mem_2048x16_dp.out1" clock="clk"/>
          <T_clock_to_Q max="1.234e-9" min="1.196e-9" port="mem_2048x16_dp.out2" clock="clk"/>
          <power method="pin-toggle">
            <port name="clk" energy_per_toggle="17.9e-12"/>
            <static_power power_per_instance="0.0"/>
          </power>
        </pb_type>
        <interconnect>
          <direct name="address1" input="memory.addr1[10:0]" output="mem_2048x16_dp.addr1">
            <delay_constant max="132e-12" min="88e-12" in_port="memory.addr1[10:0]" out_port="mem_2048x16_dp.addr1"/>
          </direct>
          <direct name="address2" input="memory.addr2[10:0]" output="mem_2048x16_dp.addr2">
            <delay_constant max="132e-12" min="88e-12" in_port="memory.addr2[10:0]" out_port="mem_2048x16_dp.addr2"/>
          </direct>
          <direct name="data1" input="memory.data[15:0]" output="mem_2048x16_dp.data1">
            <delay_constant max="132e-12" min="88e-12" in_port="memory.data[15:0]" out_port="mem_2048x16_dp.data1"/>
          </direct>
          <direct name="data2" input="memory.data[31:16]" output="mem_2048x16_dp.data2">
            <delay_constant max="132e-12" min="88e-12" in_port="memory.data[31:16]" out_port="mem_2048x16_dp.data2"/>
          </direct>
          <direct name="writeen1" input="memory.we1" output="mem_2048x16_dp.we1">
            <delay_constant max="132e-12" min="88e-12" in_port="memory.we1" out_port="mem_2048x16_dp.we1"/>
          </direct>
          <direct name="writeen2" input="memory.we2" output="mem_2048x16_dp.we2">
            <delay_constant max="132e-12" min="88e-12" in_port="memory.we2" out_port="mem_2048x16_dp.we2"/>
          </direct>
          <direct name="dataout1" input="mem_2048x16_dp.out1" output="memory.out[15:0]">
            <delay_constant max="50e-12" min="46e-12" in_port="mem_2048x16_dp.out1" out_port="memory.out[15:0]"/>
          </direct>
          <direct name="dataout2" input="mem_2048x16_dp.out2" output="memory.out[31:16]">
            <delay_constant max="50e-12" min="46e-12" in_port="mem_2048x16_dp.out2" out_port="memory.out[31:16]"/>
          </direct>
          <direct name="clk" input="memory.clk" output="mem_2048x16_dp.clk">
          </direct>
        </interconnect>
      </mode>
      <mode name="mem_2048x8_dp">
        <pb_type name="mem_2048x8_dp" blif_model=".subckt dual_port_ram" class="memory" num_pb="1">
          <input name="addr1" num_pins="12" port_class="address1"/>
          <input name="addr2" num_pins="12" port_class="address2"/>
          <input name="data1" num_pins="8" port_class="data_in1"/>
          <input name="data2" num_pins="8" port_class="data_in2"/>
          <input name="we1" num_pins="1" port_class="write_en1"/>
          <input name="we2" num_pins="1" port_class="write_en2"/>
          <output name="out1" num_pins="8" port_class="data_out1"/>
          <output name="out2" num_pins="8" port_class="data_out2"/>
          <clock name="clk" num_pins="1" port_class="clock"/>
          <T_setup value="509e-12" port="mem_2048x8_dp.addr1" clock="clk"/>
          <T_setup value="509e-12" port="mem_2048x8_dp.data1" clock="clk"/>
          <T_setup value="509e-12" port="mem_2048x8_dp.we1" clock="clk"/>
          <T_setup value="509e-12" port="mem_2048x8_dp.addr2" clock="clk"/>
          <T_setup value="509e-12" port="mem_2048x8_dp.data2" clock="clk"/>
          <T_setup value="509e-12" port="mem_2048x8_dp.we2" clock="clk"/>
          <T_hold value="238e-12" port="mem_2048x8_dp.addr1" clock="clk"/>
          <T_hold value="238e-12" port="mem_2048x8_dp.data1" clock="clk"/>
          <T_hold value="238e-12" port="mem_2048x8_dp.we1" clock="clk"/>
          <T_hold value="238e-12" port="mem_2048x8_dp.addr2" clock="clk"/>
          <T_hold value="238e-12" port="mem_2048x8_dp.data2" clock="clk"/>
          <T_hold value="238e-12" port="mem_2048x8_dp.we2" clock="clk"/>
          <T_clock_to_Q max="1.234e-9" min="1.196e-9" port="mem_2048x8_dp.out1" clock="clk"/>
          <T_clock_to_Q max="1.234e-9" min="1.196e-9" port="mem_2048x8_dp.out2" clock="clk"/>
          <power method="pin-toggle">
            <port name="clk" energy_per_toggle="17.9e-12"/>
            <static_power power_per_instance="0.0"/>
          </power>
        </pb_type>
        <interconnect>
          <direct name="address1" input="memory.addr1[11:0]" output="mem_2048x8_dp.addr1">
            <delay_constant max="132e-12" min="88e-12" in_port="memory.addr1[11:0]" out_port="mem_2048x8_dp.addr1"/>
          </direct>
          <direct name="address2" input="memory.addr2[11:0]" output="mem_2048x8_dp.addr2">
            <delay_constant max="132e-12" min="88e-12" in_port="memory.addr2[11:0]" out_port="mem_2048x8_dp.addr2"/>
          </direct>
          <direct name="data1" input="memory.data[7:0]" output="mem_2048x8_dp.data1">
            <delay_constant max="132e-12" min="88e-12" in_port="memory.data[7:0]" out_port="mem_2048x8_dp.data1"/>
          </direct>
          <direct name="data2" input="memory.data[15:8]" output="mem_2048x8_dp.data2">
            <delay_constant max="132e-12" min="88e-12" in_port="memory.data[15:8]" out_port="mem_2048x8_dp.data2"/>
          </direct>
          <direct name="writeen1" input="memory.we1" output="mem_2048x8_dp.we1">
            <delay_constant max="132e-12" min="88e-12" in_port="memory.we1" out_port="mem_2048x8_dp.we1"/>
          </direct>
          <direct name="writeen2" input="memory.we2" output="mem_2048x8_dp.we2">
            <delay_constant max="132e-12" min="88e-12" in_port="memory.we2" out_port="mem_2048x8_dp.we2"/>
          </direct>
          <direct name="dataout1" input="mem_2048x8_dp.out1" output="memory.out[7:0]">
            <delay_constant max="50e-12" min="46e-12" in_port="mem_2048x8_dp.out1" out_port="memory.out[7:0]"/>
          </direct>
          <direct name="dataout2" input="mem_2048x8_dp.out2" output="memory.out[15:8]">
            <delay_constant max="50e-12" min="46e-12" in_port="mem_2048x8_dp.out2" out_port="memory.out[15:8]"/>
          </direct>
          <direct name="clk" input="memory.clk" output="mem_2048x8_dp.clk">
          </direct>
        </interconnect>
      </mode>
      <mode name="mem_8192x4_dp">
        <pb_type name="mem_8192x4_dp" blif_model=".subckt dual_port_ram" class="memory" num_pb="1">
          <input name="addr1" num_pins="13" port_class="address1"/>
          <input name="addr2" num_pins="13" port_class="address2"/>
          <input name="data1" num_pins="4" port_class="data_in1"/>
          <input name="data2" num_pins="4" port_class="data_in2"/>
          <input name="we1" num_pins="1" port_class="write_en1"/>
          <input name="we2" num_pins="1" port_class="write_en2"/>
          <output name="out1" num_pins="4" port_class="data_out1"/>
          <output name="out2" num_pins="4" port_class="data_out2"/>
          <clock name="clk" num_pins="1" port_class="clock"/>
          <T_setup value="509e-12" port="mem_8192x4_dp.addr1" clock="clk"/>
          <T_setup value="509e-12" port="mem_8192x4_dp.data1" clock="clk"/>
          <T_setup value="509e-12" port="mem_8192x4_dp.we1" clock="clk"/>
          <T_setup value="509e-12" port="mem_8192x4_dp.addr2" clock="clk"/>
          <T_setup value="509e-12" port="mem_8192x4_dp.data2" clock="clk"/>
          <T_setup value="509e-12" port="mem_8192x4_dp.we2" clock="clk"/>
          <T_hold value="238e-12" port="mem_8192x4_dp.addr1" clock="clk"/>
          <T_hold value="238e-12" port="mem_8192x4_dp.data1" clock="clk"/>
          <T_hold value="238e-12" port="mem_8192x4_dp.we1" clock="clk"/>
          <T_hold value="238e-12" port="mem_8192x4_dp.addr2" clock="clk"/>
          <T_hold value="238e-12" port="mem_8192x4_dp.data2" clock="clk"/>
          <T_hold value="238e-12" port="mem_8192x4_dp.we2" clock="clk"/>
          <T_clock_to_Q max="1.234e-9" min="1.196e-9" port="mem_8192x4_dp.out1" clock="clk"/>
          <T_clock_to_Q max="1.234e-9" min="1.196e-9" port="mem_8192x4_dp.out2" clock="clk"/>
          <power method="pin-toggle">
            <port name="clk" energy_per_toggle="17.9e-12"/>
            <static_power power_per_instance="0.0"/>
          </power>
        </pb_type>
        <interconnect>
          <direct name="address1" input="memory.addr1[12:0]" output="mem_8192x4_dp.addr1">
            <delay_constant max="132e-12" min="88e-12" in_port="memory.addr1[12:0]" out_port="mem_8192x4_dp.addr1"/>
          </direct>
          <direct name="address2" input="memory.addr2[12:0]" output="mem_8192x4_dp.addr2">
            <delay_constant max="132e-12" min="88e-12" in_port="memory.addr2[12:0]" out_port="mem_8192x4_dp.addr2"/>
          </direct>
          <direct name="data1" input="memory.data[3:0]" output="mem_8192x4_dp.data1">
            <delay_constant max="132e-12" min="88e-12" in_port="memory.data[3:0]" out_port="mem_8192x4_dp.data1"/>
          </direct>
          <direct name="data2" input="memory.data[7:4]" output="mem_8192x4_dp.data2">
            <delay_constant max="132e-12" min="88e-12" in_port="memory.data[7:4]" out_port="mem_8192x4_dp.data2"/>
          </direct>
          <direct name="writeen1" input="memory.we1" output="mem_8192x4_dp.we1">
            <delay_constant max="132e-12" min="88e-12" in_port="memory.we1" out_port="mem_8192x4_dp.we1"/>
          </direct>
          <direct name="writeen2" input="memory.we2" output="mem_8192x4_dp.we2">
            <delay_constant max="132e-12" min="88e-12" in_port="memory.we2" out_port="mem_8192x4_dp.we2"/>
          </direct>
          <direct name="dataout1" input="mem_8192x4_dp.out1" output="memory.out[3:0]">
            <delay_constant max="50e-12" min="46e-12" in_port="mem_8192x4_dp.out1" out_port="memory.out[3:0]"/>
          </direct>
          <direct name="dataout2" input="mem_8192x4_dp.out2" output="memory.out[7:4]">
            <delay_constant max="50e-12" min="46e-12" in_port="mem_8192x4_dp.out2" out_port="memory.out[7:4]"/>
          </direct>
          <direct name="clk" input="memory.clk" output="mem_8192x4_dp.clk">
          </direct>
        </interconnect>
      </mode>
      <mode name="mem_16384x2_dp">
        <pb_type name="mem_16384x2_dp" blif_model=".subckt dual_port_ram" class="memory" num_pb="1">
          <input name="addr1" num_pins="14" port_class="address1"/>
          <input name="addr2" num_pins="14" port_class="address2"/>
          <input name="data1" num_pins="2" port_class="data_in1"/>
          <input name="data2" num_pins="2" port_class="data_in2"/>
          <input name="we1" num_pins="1" port_class="write_en1"/>
          <input name="we2" num_pins="1" port_class="write_en2"/>
          <output name="out1" num_pins="2" port_class="data_out1"/>
          <output name="out2" num_pins="2" port_class="data_out2"/>
          <clock name="clk" num_pins="1" port_class="clock"/>
          <T_setup value="509e-12" port="mem_16384x2_dp.addr1" clock="clk"/>
          <T_setup value="509e-12" port="mem_16384x2_dp.data1" clock="clk"/>
          <T_setup value="509e-12" port="mem_16384x2_dp.we1" clock="clk"/>
          <T_setup value="509e-12" port="mem_16384x2_dp.addr2" clock="clk"/>
          <T_setup value="509e-12" port="mem_16384x2_dp.data2" clock="clk"/>
          <T_setup value="509e-12" port="mem_16384x2_dp.we2" clock="clk"/>
          <T_hold value="238e-12" port="mem_16384x2_dp.addr1" clock="clk"/>
          <T_hold value="238e-12" port="mem_16384x2_dp.data1" clock="clk"/>
          <T_hold value="238e-12" port="mem_16384x2_dp.we1" clock="clk"/>
          <T_hold value="238e-12" port="mem_16384x2_dp.addr2" clock="clk"/>
          <T_hold value="238e-12" port="mem_16384x2_dp.data2" clock="clk"/>
          <T_hold value="238e-12" port="mem_16384x2_dp.we2" clock="clk"/>
          <T_clock_to_Q max="1.234e-9" min="1.196e-9" port="mem_16384x2_dp.out1" clock="clk"/>
          <T_clock_to_Q max="1.234e-9" min="1.196e-9" port="mem_16384x2_dp.out2" clock="clk"/>
          <power method="pin-toggle">
            <port name="clk" energy_per_toggle="17.9e-12"/>
            <static_power power_per_instance="0.0"/>
          </power>
        </pb_type>
        <interconnect>
          <direct name="address1" input="memory.addr1[13:0]" output="mem_16384x2_dp.addr1">
            <delay_constant max="132e-12" min="88e-12" in_port="memory.addr1[13:0]" out_port="mem_16384x2_dp.addr1"/>
          </direct>
          <direct name="address2" input="memory.addr2[13:0]" output="mem_16384x2_dp.addr2">
            <delay_constant max="132e-12" min="88e-12" in_port="memory.addr2[13:0]" out_port="mem_16384x2_dp.addr2"/>
          </direct>
          <direct name="data1" input="memory.data[1:0]" output="mem_16384x2_dp.data1">
            <delay_constant max="132e-12" min="88e-12" in_port="memory.data[1:0]" out_port="mem_16384x2_dp.data1"/>
          </direct>
          <direct name="data2" input="memory.data[3:2]" output="mem_16384x2_dp.data2">
            <delay_constant max="132e-12" min="88e-12" in_port="memory.data[3:2]" out_port="mem_16384x2_dp.data2"/>
          </direct>
          <direct name="writeen1" input="memory.we1" output="mem_16384x2_dp.we1">
            <delay_constant max="132e-12" min="88e-12" in_port="memory.we1" out_port="mem_16384x2_dp.we1"/>
          </direct>
          <direct name="writeen2" input="memory.we2" output="mem_16384x2_dp.we2">
            <delay_constant max="132e-12" min="88e-12" in_port="memory.we2" out_port="mem_16384x2_dp.we2"/>
          </direct>
          <direct name="dataout1" input="mem_16384x2_dp.out1" output="memory.out[1:0]">
            <delay_constant max="50e-12" min="46e-12" in_port="mem_16384x2_dp.out1" out_port="memory.out[1:0]"/>
          </direct>
          <direct name="dataout2" input="mem_16384x2_dp.out2" output="memory.out[3:2]">
            <delay_constant max="50e-12" min="46e-12" in_port="mem_16384x2_dp.out2" out_port="memory.out[3:2]"/>
          </direct>
          <direct name="clk" input="memory.clk" output="mem_16384x2_dp.clk">
          </direct>
        </interconnect>
      </mode>
      <mode name="mem_32768x1_dp">
        <pb_type name="mem_32768x1_dp" blif_model=".subckt dual_port_ram" class="memory" num_pb="1">
          <input name="addr1" num_pins="15" port_class="address1"/>
          <input name="addr2" num_pins="15" port_class="address2"/>
          <input name="data1" num_pins="1" port_class="data_in1"/>
          <input name="data2" num_pins="1" port_class="data_in2"/>
          <input name="we1" num_pins="1" port_class="write_en1"/>
          <input name="we2" num_pins="1" port_class="write_en2"/>
          <output name="out1" num_pins="1" port_class="data_out1"/>
          <output name="out2" num_pins="1" port_class="data_out2"/>
          <clock name="clk" num_pins="1" port_class="clock"/>
          <T_setup value="509e-12" port="mem_32768x1_dp.addr1" clock="clk"/>
          <T_setup value="509e-12" port="mem_32768x1_dp.data1" clock="clk"/>
          <T_setup value="509e-12" port="mem_32768x1_dp.we1" clock="clk"/>
          <T_setup value="509e-12" port="mem_32768x1_dp.addr2" clock="clk"/>
          <T_setup value="509e-12" port="mem_32768x1_dp.data2" clock="clk"/>
          <T_setup value="509e-12" port="mem_32768x1_dp.we2" clock="clk"/>
          <T_hold value="238e-12" port="mem_32768x1_dp.addr1" clock="clk"/>
          <T_hold value="238e-12" port="mem_32768x1_dp.data1" clock="clk"/>
          <T_hold value="238e-12" port="mem_32768x1_dp.we1" clock="clk"/>
          <T_hold value="238e-12" port="mem_32768x1_dp.addr2" clock="clk"/>
          <T_hold value="238e-12" port="mem_32768x1_dp.data2" clock="clk"/>
          <T_hold value="238e-12" port="mem_32768x1_dp.we2" clock="clk"/>
          <T_clock_to_Q max="1.234e-9" min="1.196e-9" port="mem_32768x1_dp.out1" clock="clk"/>
          <T_clock_to_Q max="1.234e-9" min="1.196e-9" port="mem_32768x1_dp.out2" clock="clk"/>
          <power method="pin-toggle">
            <port name="clk" energy_per_toggle="17.9e-12"/>
            <static_power power_per_instance="0.0"/>
          </power>
        </pb_type>
        <interconnect>
          <direct name="address1" input="memory.addr1[14:0]" output="mem_32768x1_dp.addr1">
            <delay_constant max="132e-12" min="88e-12" in_port="memory.addr1[14:0]" out_port="mem_32768x1_dp.addr1"/>
          </direct>
          <direct name="address2" input="memory.addr2[14:0]" output="mem_32768x1_dp.addr2">
            <delay_constant max="132e-12" min="88e-12" in_port="memory.addr2[14:0]" out_port="mem_32768x1_dp.addr2"/>
          </direct>
          <direct name="data1" input="memory.data[0:0]" output="mem_32768x1_dp.data1">
            <delay_constant max="132e-12" min="88e-12" in_port="memory.data[0:0]" out_port="mem_32768x1_dp.data1"/>
          </direct>
          <direct name="data2" input="memory.data[1:1]" output="mem_32768x1_dp.data2">
            <delay_constant max="132e-12" min="88e-12" in_port="memory.data[1:1]" out_port="mem_32768x1_dp.data2"/>
          </direct>
          <direct name="writeen1" input="memory.we1" output="mem_32768x1_dp.we1">
            <delay_constant max="132e-12" min="88e-12" in_port="memory.we1" out_port="mem_32768x1_dp.we1"/>
          </direct>
          <direct name="writeen2" input="memory.we2" output="mem_32768x1_dp.we2">
            <delay_constant max="132e-12" min="88e-12" in_port="memory.we2" out_port="mem_32768x1_dp.we2"/>
          </direct>
          <direct name="dataout1" input="mem_32768x1_dp.out1" output="memory.out[0:0]">
            <delay_constant max="50e-12" min="46e-12" in_port="mem_32768x1_dp.out1" out_port="memory.out[0:0]"/>
          </direct>
          <direct name="dataout2" input="mem_32768x1_dp.out2" output="memory.out[1:1]">
            <delay_constant max="50e-12" min="46e-12" in_port="mem_32768x1_dp.out2" out_port="memory.out[1:1]"/>
          </direct>
          <direct name="clk" input="memory.clk" output="mem_32768x1_dp.clk">
          </direct>
        </interconnect>
      </mode>
      <!-- Every input pin is driven by 15% of the tracks in a channel, every output pin is driven by 10% of the tracks in a channel -->
      <!-- Place this memory block every 8 columns from (and including) the second column -->
      <power method="sum-of-children"/>
    </pb_type>
    <!-- Define fracturable memory end -->
  </complexblocklist>
  <power>
    <local_interconnect C_wire="2.5e-10"/>
    <mux_transistor_size mux_transistor_size="3"/>
    <FF_size FF_size="4"/>
    <LUT_transistor_size LUT_transistor_size="4"/>
  </power>
  <clocks>
    <clock buffer_size="auto" C_wire="2.5e-10"/>
  </clocks>
  <clocknetworks>
    <metal_layers>
      <metal_layer name="global_spine" Rmetal="50.42" Cmetal="20.7e-15"/>
      <metal_layer name="global_rib" Rmetal="50.42" Cmetal="20.7e-15"/>
    </metal_layers>
    <clock_network name="spine1" num_inst="2">
      <!-- Full Device: Center Spine -->
      <spine metal_layer="global_spine" x="W/2" starty="0" endy="H">
        <switch_point type="drive" name="drive" yoffset="H/2" switch_name="drive_buff"/>
        <switch_point type="tap" name="tap" yoffset="0" yincr="1"/>
      </spine>
    </clock_network>
    <clock_network name="rib1" num_inst="2">
      <!-- Full Device: Each Grid Row -->
      <rib metal_layer="global_rib" y="0" startx="0" endx="W" repeaty="1">
        <switch_point type="drive" name="drive" xoffset="W/2" switch_name="drive_buff"/>
        <switch_point type="tap" name="tap" xoffset="0" xincr="1"/>
      </rib>
    </clock_network>
    <clock_routing>
      <!-- "routing" is a special from address used to indicate that connections are comming
                 from intr-block routing at the specified switch location -->
<<<<<<< HEAD
           <tap from="ROUTING" to="spine1.drive" locationx="W/2" locationy="H/2" switch="0" fc_val="1.0"/>
           <tap from="spine1.tap" to="rib1.drive" switch="0" fc_val="0.5"/>
           <!-- "clock" is a special to address used to indicate that the connections are going
=======
      <tap from="ROUTING" to="spine1.drive" locationx="W/2" locationy="H/2" switch="0" fc_val="1.0"/>
      <tap from="spine1.tap" to="rib1.drive" switch="0" fc_val="0.5"/>
      <!-- "clock" is a special to addreass used to indicate that the connections are going
>>>>>>> f265da92
                to all clock pins. TODO: switch to specify a port name. In this case the clock
                port names are clk for the clb clock pins and clock for the io clock pins -->
      <tap from="rib1.tap" to="CLOCK" switch="ipin_cblock" fc_val="1"/>
    </clock_routing>
  </clocknetworks>
</architecture><|MERGE_RESOLUTION|>--- conflicted
+++ resolved
@@ -1525,17 +1525,11 @@
     <clock_routing>
       <!-- "routing" is a special from address used to indicate that connections are comming
                  from intr-block routing at the specified switch location -->
-<<<<<<< HEAD
-           <tap from="ROUTING" to="spine1.drive" locationx="W/2" locationy="H/2" switch="0" fc_val="1.0"/>
-           <tap from="spine1.tap" to="rib1.drive" switch="0" fc_val="0.5"/>
-           <!-- "clock" is a special to address used to indicate that the connections are going
-=======
       <tap from="ROUTING" to="spine1.drive" locationx="W/2" locationy="H/2" switch="0" fc_val="1.0"/>
       <tap from="spine1.tap" to="rib1.drive" switch="0" fc_val="0.5"/>
       <!-- "clock" is a special to addreass used to indicate that the connections are going
->>>>>>> f265da92
-                to all clock pins. TODO: switch to specify a port name. In this case the clock
-                port names are clk for the clb clock pins and clock for the io clock pins -->
+           to all clock pins. TODO: switch to specify a port name. In this case the clock
+           port names are clk for the clb clock pins and clock for the io clock pins -->
       <tap from="rib1.tap" to="CLOCK" switch="ipin_cblock" fc_val="1"/>
     </clock_routing>
   </clocknetworks>
