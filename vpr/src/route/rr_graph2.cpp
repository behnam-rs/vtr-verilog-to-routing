#include <cstdio>

#include "vtr_util.h"
#include "vtr_assert.h"
#include "vtr_log.h"
#include "vtr_memory.h"

#include "vpr_types.h"
#include "vpr_error.h"

#include "globals.h"
#include "rr_graph_utils.h"
#include "rr_graph2.h"
#include "rr_graph.h"
#include "rr_graph_sbox.h"
#include "read_xml_arch_file.h"
#include "rr_types.h"

constexpr short UN_SET = -1;
/************************** Subroutines local to this module ****************/

static void get_switch_type(bool is_from_sb,
                            bool is_to_sb,
                            short from_node_switch,
                            short to_node_switch,
                            const int switch_override,
                            short switch_types[2]);

static void load_chan_rr_indices(const int max_chan_width,
                                 const DeviceGrid& grid,
                                 const int chan_len,
                                 const int num_chans,
                                 const t_rr_type type,
                                 const t_chan_details& chan_details,
                                 RRGraphBuilder& rr_graph_builder,
                                 int* index);

static void load_block_rr_indices(RRGraphBuilder& rr_graph_builder,
                                  const DeviceGrid& grid,
                                  int* index,
                                  bool is_flat);

static void add_pins_spatial_lookup(RRGraphBuilder& rr_graph_builder,
                                    t_physical_tile_type_ptr physical_type_ptr,
                                    const std::vector<int>& pin_num_vec,
                                    int layer,
                                    int root_x,
                                    int root_y,
                                    int* index,
                                    const std::vector<e_side>& wanted_sides);

static void add_classes_spatial_lookup(RRGraphBuilder& rr_graph_builder,
                                       t_physical_tile_type_ptr physical_type_ptr,
                                       const std::vector<int>& class_num_vec,
                                       int layer,
                                       int x,
                                       int y,
                                       int block_width,
                                       int block_height,
                                       int* index);

static int get_bidir_track_to_chan_seg(RRGraphBuilder& rr_graph_builder,
                                       const std::vector<int> conn_tracks,
                                       const int layer,
                                       const int to_chan,
                                       const int to_seg,
                                       const int to_sb,
                                       const t_rr_type to_type,
                                       const t_chan_seg_details* seg_details,
                                       const bool from_is_sblock,
                                       const int from_switch,
                                       const int switch_override,
                                       const enum e_directionality directionality,
                                       RRNodeId from_rr_node,
                                       t_rr_edge_info_set& rr_edges_to_create);

static int get_unidir_track_to_chan_seg(RRGraphBuilder& rr_graph_builder,
                                        const int layer,
                                        const int from_track,
                                        const int to_chan,
                                        const int to_seg,
                                        const int to_sb,
                                        const t_rr_type to_type,
                                        const int max_chan_width,
                                        const DeviceGrid& grid,
                                        const enum e_side from_side,
                                        const enum e_side to_side,
                                        const int Fs_per_side,
                                        t_sblock_pattern& sblock_pattern,
                                        const int switch_override,
                                        const t_chan_seg_details* seg_details,
                                        bool* Fs_clipped,
                                        RRNodeId from_rr_node,
                                        t_rr_edge_info_set& rr_edges_to_create);

static int get_track_to_chan_seg(RRGraphBuilder& rr_graph_builder,
                                 const int layer,
                                 const int from_track,
                                 const int to_chan,
                                 const int to_seg,
                                 const t_rr_type to_chan_type,
                                 const e_side from_side,
                                 const e_side to_side,
                                 const int swtich_override,
                                 t_sb_connection_map* sb_conn_map,
                                 RRNodeId from_rr_node,
                                 t_rr_edge_info_set& rr_edges_to_create);

static int vpr_to_phy_track(const int itrack,
                            const int chan_num,
                            const int seg_num,
                            const t_chan_seg_details* seg_details,
                            const enum e_directionality directionality);

static void label_wire_muxes(const int chan_num,
                             const int seg_num,
                             const t_chan_seg_details* seg_details,
                             const int seg_type_index,
                             const int max_len,
                             const enum Direction dir,
                             const int max_chan_width,
                             const bool check_cb,
                             std::vector<int>& labels,
                             int* num_wire_muxes,
                             int* num_wire_muxes_cb_restricted);

static void label_incoming_wires(const int chan_num,
                                 const int seg_num,
                                 const int sb_seg,
                                 const t_chan_seg_details* seg_details,
                                 const int max_len,
                                 const enum Direction dir,
                                 const int max_chan_width,
                                 std::vector<int>& labels,
                                 int* num_incoming_wires,
                                 int* num_ending_wires);

static int find_label_of_track(const std::vector<int>& wire_mux_on_track,
                               int num_wire_muxes,
                               int from_track);

void dump_seg_details(t_seg_details* seg_details,
                      int max_chan_width,
                      const char* fname);

//Returns how the switch type for the switch block at the specified location should be created
//  grid: The device grid
//  from_chan_coord: The horizontal or vertical channel index (i.e. x-coord for CHANY, y-coord for CHANX)
//  from_seg_coord: The horizontal or vertical location along the channel (i.e. y-coord for CHANY, x-coord for CHANX)
//  from_chan_type: The from channel type
//  to_chan_type: The to channel type
static int should_create_switchblock(const DeviceGrid& grid, int layer_num, int from_chan_coord, int from_seg_coord, t_rr_type from_chan_type, t_rr_type to_chan_type);

static bool should_apply_switch_override(int switch_override);

/******************** Subroutine definitions *******************************/

/* This assigns tracks (individually or pairs) to segment types.
 * It tries to match requested ratio. If use_full_seg_groups is
 * true, then segments are assigned only in multiples of their
 * length. This is primarily used for making a tileable unidir
 * layout. The effect of using this is that the number of tracks
 * requested will not always be met and the result will sometimes
 * be over and sometimes under.
 * The pattern when using use_full_seg_groups is to keep adding
 * one group of the track type that wants the largest number of
 * groups of tracks. Each time a group is assigned, the types
 * demand is reduced by 1 unit. The process stops when we are
 * no longer less than the requested number of tracks. As a final
 * step, if we were closer to target before last more, undo it
 * and end up with a result that uses fewer tracks than given. */
std::unique_ptr<int[]> get_seg_track_counts(const int num_sets,
                                            const std::vector<t_segment_inf>& segment_inf,
                                            const bool use_full_seg_groups) {
    std::unique_ptr<int[]> result;
    int imax, freq_sum, assigned, size;
    double scale, max, reduce;

    result = std::make_unique<int[]>(segment_inf.size());
    std::vector<double> demand(segment_inf.size());

    /* Scale factor so we can divide by any length
     * and still use integers */
    scale = 1;
    freq_sum = 0;
    for (size_t i = 0; i < segment_inf.size(); ++i) {
        scale *= segment_inf[i].length;
        freq_sum += segment_inf[i].frequency;
    }
    reduce = scale * freq_sum;

    /* Init assignments to 0 and set the demand values */
    for (size_t i = 0; i < segment_inf.size(); ++i) {
        result[i] = 0;
        demand[i] = scale * num_sets * segment_inf[i].frequency;
        if (use_full_seg_groups) {
            demand[i] /= segment_inf[i].length;
        }
    }

    /* Keep assigning tracks until we use them up */
    assigned = 0;
    size = 0;
    imax = 0;
    while (assigned < num_sets) {
        /* Find current maximum demand */
        max = 0;
        for (size_t i = 0; i < segment_inf.size(); ++i) {
            if (demand[i] > max) {
                imax = i;
                max = demand[i];
            }
        }

        /* Assign tracks to the type and reduce the types demand */
        size = (use_full_seg_groups ? segment_inf[imax].length : 1);
        demand[imax] -= reduce;
        result[imax] += size;
        assigned += size;
    }

    /* Undo last assignment if we were closer to goal without it */
    if ((assigned - num_sets) > (size / 2)) {
        result[imax] -= size;
    }

    /* This must be freed by caller */
    return result;
}

int get_parallel_seg_index(const int abs_index,
                           const t_unified_to_parallel_seg_index& index_map,
                           const e_parallel_axis parallel_axis) {
    int index = -1;
    auto itr_pair = index_map.equal_range(abs_index);

    for (auto itr = itr_pair.first; itr != itr_pair.second; ++itr) {
        if (itr->second.second == parallel_axis) {
            index = itr->second.first;
        }
    }

    return index;
}

/*  Returns an array of tracks per segment, with matching indices to segment_inf by combining               *
 * sets per segment for each direction. This is a helper function to avoid having to refactor              *
 * alot of the functions inside rr_graph.cpp & rr_graph2.cpp to model different horizontal and vertical    *
 * channel widths.                                                                                          */
std::unique_ptr<int[]> get_ordered_seg_track_counts(const std::vector<t_segment_inf>& segment_inf_x,
                                                    const std::vector<t_segment_inf>& segment_inf_y,
                                                    const std::vector<t_segment_inf>& segment_inf,
                                                    const std::unique_ptr<int[]>& segment_sets_x,
                                                    const std::unique_ptr<int[]>& segment_sets_y) {
    std::unordered_map<t_segment_inf, int, t_hash_segment_inf> all_segs_index;
    std::unique_ptr<int[]> ordered_seg_track_counts;
    ordered_seg_track_counts = std::make_unique<int[]>(segment_inf.size());

    for (size_t iseg = 0; iseg < segment_inf.size(); ++iseg) {
        all_segs_index.insert(std::make_pair(segment_inf[iseg], iseg));
    }
    for (size_t iseg_x = 0; iseg_x < segment_inf_x.size(); ++iseg_x) {
        VTR_ASSERT_MSG(all_segs_index.find(segment_inf_x[iseg_x]) != all_segs_index.end(),
                       "Segment in the x-direction must be a part of all segments.");

        ordered_seg_track_counts[all_segs_index.find(segment_inf_x[iseg_x])->second] = segment_sets_x[iseg_x];
    }
    for (size_t iseg_y = 0; iseg_y < segment_inf_y.size(); ++iseg_y) {
        if (segment_inf_y[iseg_y].parallel_axis == BOTH_AXIS) { /*Avoid counting segments in both horizontal and vertical direction twice*/
            continue;
        }
        VTR_ASSERT_MSG(all_segs_index.find(segment_inf_x[iseg_y]) != all_segs_index.end(),
                       "Segment in the y-direction must be a part of all segments.");
        ordered_seg_track_counts[all_segs_index.find(segment_inf_y[iseg_y])->second] = segment_sets_y[iseg_y];
    }

    return ordered_seg_track_counts;
}

t_seg_details* alloc_and_load_seg_details(int* max_chan_width,
                                          const int max_len,
                                          const std::vector<t_segment_inf>& segment_inf,
                                          const bool use_full_seg_groups,
                                          const enum e_directionality directionality,
                                          int* num_seg_details) {
    /* Allocates and loads the seg_details data structure.  Max_len gives the   *
     * maximum length of a segment (dimension of array).  The code below tries  *
     * to:                                                                      *
     * (1) stagger the start points of segments of the same type evenly;        *
     * (2) spread out the limited number of connection boxes or switch boxes    *
     *     evenly along the length of a segment, starting at the segment ends;  *
     * (3) stagger the connection and switch boxes on different long lines,     *
     *     as they will not be staggered by different segment start points.     */

    int cur_track, ntracks, itrack, length, j, index;
    int arch_wire_switch, arch_opin_switch, fac, num_sets, tmp;
    int group_start, first_track;
    std::unique_ptr<int[]> sets_per_seg_type;
    t_seg_details* seg_details = nullptr;
    bool longline;

    /* Unidir tracks are assigned in pairs, and bidir tracks individually */
    if (directionality == BI_DIRECTIONAL) {
        fac = 1;
    } else {
        VTR_ASSERT(directionality == UNI_DIRECTIONAL);
        fac = 2;
    }

    if (*max_chan_width % fac != 0) {
        VPR_FATAL_ERROR(VPR_ERROR_ROUTE, "Routing channel width must be divisible by %d (channel width was %d)", fac, *max_chan_width);
    }

    /* Map segment type fractions and groupings to counts of tracks */
    sets_per_seg_type = get_seg_track_counts((*max_chan_width / fac),
                                             segment_inf, use_full_seg_groups);

    /* Count the number tracks actually assigned. */
    tmp = 0;
    for (size_t i = 0; i < segment_inf.size(); ++i) {
        tmp += sets_per_seg_type[i] * fac;
    }
    VTR_ASSERT(use_full_seg_groups || (tmp == *max_chan_width));
    *max_chan_width = tmp;

    seg_details = new t_seg_details[*max_chan_width];

    /* Setup the seg_details data */
    cur_track = 0;
    for (size_t i = 0; i < segment_inf.size(); ++i) {
        first_track = cur_track;

        num_sets = sets_per_seg_type[i];
        ntracks = fac * num_sets;
        if (ntracks < 1) {
            continue;
        }
        /* Avoid divide by 0 if ntracks */
        longline = segment_inf[i].longline;
        length = segment_inf[i].length;
        if (longline) {
            length = max_len;
        }

        arch_wire_switch = segment_inf[i].arch_wire_switch;
        arch_opin_switch = segment_inf[i].arch_opin_switch;
        VTR_ASSERT((arch_wire_switch == arch_opin_switch) || (directionality != UNI_DIRECTIONAL));

        /* Set up the tracks of same type */
        group_start = 0;
        for (itrack = 0; itrack < ntracks; itrack++) {
            /* set the name of the segment type this track belongs to */
            seg_details[cur_track].type_name = segment_inf[i].name;

            /* Remember the start track of the current wire group */
            if ((itrack / fac) % length == 0 && (itrack % fac) == 0) {
                group_start = cur_track;
            }

            seg_details[cur_track].length = length;
            seg_details[cur_track].longline = longline;

            /* Stagger the start points in for each track set. The
             * pin mappings should be aware of this when choosing an
             * intelligent way of connecting pins and tracks.
             * cur_track is used as an offset so that extra tracks
             * from different segment types are hopefully better
             * balanced. */
            seg_details[cur_track].start = (cur_track / fac) % length + 1;

            /* These properties are used for vpr_to_phy_track to determine
             * * twisting of wires. */
            seg_details[cur_track].group_start = group_start;
            seg_details[cur_track].group_size = std::min(ntracks + first_track - group_start, length * fac);
            VTR_ASSERT(0 == seg_details[cur_track].group_size % fac);
            if (0 == seg_details[cur_track].group_size) {
                seg_details[cur_track].group_size = length * fac;
            }

            seg_details[cur_track].seg_start = -1;
            seg_details[cur_track].seg_end = -1;

            /* Setup the cb and sb patterns. Global route graphs can't depopulate cb and sb
             * since this is a property of a detailed route. */
            seg_details[cur_track].cb = std::make_unique<bool[]>(length);
            seg_details[cur_track].sb = std::make_unique<bool[]>(length + 1);
            for (j = 0; j < length; ++j) {
                if (seg_details[cur_track].longline) {
                    seg_details[cur_track].cb[j] = true;
                } else {
                    /* Use the segment's pattern. */
                    index = j % segment_inf[i].cb.size();
                    seg_details[cur_track].cb[j] = segment_inf[i].cb[index];
                }
            }
            for (j = 0; j < (length + 1); ++j) {
                if (seg_details[cur_track].longline) {
                    seg_details[cur_track].sb[j] = true;
                } else {
                    /* Use the segment's pattern. */
                    index = j % segment_inf[i].sb.size();
                    seg_details[cur_track].sb[j] = segment_inf[i].sb[index];
                }
            }

            seg_details[cur_track].Rmetal = segment_inf[i].Rmetal;
            seg_details[cur_track].Cmetal = segment_inf[i].Cmetal;
            //seg_details[cur_track].Cmetal_per_m = segment_inf[i].Cmetal_per_m;

            seg_details[cur_track].arch_wire_switch = arch_wire_switch;
            seg_details[cur_track].arch_opin_switch = arch_opin_switch;

            if (BI_DIRECTIONAL == directionality) {
                seg_details[cur_track].direction = Direction::BIDIR;
            } else {
                VTR_ASSERT(UNI_DIRECTIONAL == directionality);
                seg_details[cur_track].direction = (itrack % 2) ? Direction::DEC : Direction::INC;
            }

            seg_details[cur_track].index = i;
            seg_details[cur_track].abs_index = segment_inf[i].seg_index;

            ++cur_track;
        }
    } /* End for each segment type. */

    if (num_seg_details) {
        *num_seg_details = cur_track;
    }
    return seg_details;
}

/* Allocates and loads the chan_details data structure, a 2D array of
 * seg_details structures. This array is used to handle unique seg_details
 * (ie. channel segments) for each horizontal and vertical channel. */

void alloc_and_load_chan_details(const DeviceGrid& grid,
                                 const t_chan_width* nodes_per_chan,
                                 const int num_seg_details_x,
                                 const int num_seg_details_y,
                                 const t_seg_details* seg_details_x,
                                 const t_seg_details* seg_details_y,
                                 t_chan_details& chan_details_x,
                                 t_chan_details& chan_details_y) {
    chan_details_x = init_chan_details(grid, nodes_per_chan,
                                       num_seg_details_x, seg_details_x, X_AXIS);
    chan_details_y = init_chan_details(grid, nodes_per_chan,
                                       num_seg_details_y, seg_details_y, Y_AXIS);

    /* Adjust segment start/end based on obstructed channels, if any */
    adjust_chan_details(grid, nodes_per_chan,
                        chan_details_x, chan_details_y);
}

t_chan_details init_chan_details(const DeviceGrid& grid,
                                 const t_chan_width* nodes_per_chan,
                                 const int num_seg_details,
                                 const t_seg_details* seg_details,
                                 const enum e_parallel_axis seg_parallel_axis) {
    if (seg_parallel_axis == X_AXIS) {
        VTR_ASSERT(num_seg_details <= nodes_per_chan->x_max);
    } else if (seg_parallel_axis == Y_AXIS) {
        VTR_ASSERT(num_seg_details <= nodes_per_chan->y_max);
    }

    t_chan_details chan_details({grid.width(), grid.height(), size_t(num_seg_details)});

    for (size_t x = 0; x < grid.width(); ++x) {
        for (size_t y = 0; y < grid.height(); ++y) {
            t_chan_seg_details* p_seg_details = chan_details[x][y].data();
            for (int i = 0; i < num_seg_details; ++i) {
                p_seg_details[i] = t_chan_seg_details(&seg_details[i]);

                int seg_start = -1;
                int seg_end = -1;

                if (seg_parallel_axis == X_AXIS) {
                    seg_start = get_seg_start(p_seg_details, i, y, x);
                    seg_end = get_seg_end(p_seg_details, i, seg_start, y, grid.width() - 2); //-2 for no perim channels
                } else if (seg_parallel_axis == Y_AXIS) {
                    seg_start = get_seg_start(p_seg_details, i, x, y);
                    seg_end = get_seg_end(p_seg_details, i, seg_start, x, grid.height() - 2); //-2 for no perim channels
                }

                p_seg_details[i].set_seg_start(seg_start);
                p_seg_details[i].set_seg_end(seg_end);

                if (seg_parallel_axis == X_AXIS) {
                    if (i >= nodes_per_chan->x_list[y]) {
                        p_seg_details[i].set_length(0);
                    }
                } else if (seg_parallel_axis == Y_AXIS) {
                    if (i >= nodes_per_chan->y_list[x]) {
                        p_seg_details[i].set_length(0);
                    }
                }
            }
        }
    }
    return chan_details;
}

void adjust_chan_details(const DeviceGrid& grid,
                         const t_chan_width* nodes_per_chan,
                         t_chan_details& chan_details_x,
                         t_chan_details& chan_details_y) {
    for (size_t y = 0; y <= grid.height() - 2; ++y) {    //-2 for no perim channels
        for (size_t x = 0; x <= grid.width() - 2; ++x) { //-2 for no perim channels

            /* Ignore any non-obstructed channel seg_detail structures */
            if (chan_details_x[x][y][0].length() > 0)
                continue;

            adjust_seg_details(x, y, grid, nodes_per_chan,
                               chan_details_x, X_AXIS);
        }
    }

    for (size_t x = 0; x <= grid.width() - 2; ++x) {      //-2 for no perim channels
        for (size_t y = 0; y <= grid.height() - 2; ++y) { //-2 for no perim channels

            /* Ignore any non-obstructed channel seg_detail structures */
            if (chan_details_y[x][y][0].length() > 0)
                continue;

            adjust_seg_details(x, y, grid, nodes_per_chan,
                               chan_details_y, Y_AXIS);
        }
    }
}

void adjust_seg_details(const int x,
                        const int y,
                        const DeviceGrid& grid,
                        const t_chan_width* nodes_per_chan,
                        t_chan_details& chan_details,
                        const enum e_parallel_axis seg_parallel_axis) {
    int seg_index = (seg_parallel_axis == X_AXIS ? x : y);
    int max_chan_width = 0;
    if (seg_parallel_axis == X_AXIS) {
        max_chan_width = nodes_per_chan->x_max;
    } else if (seg_parallel_axis == Y_AXIS) {
        max_chan_width = nodes_per_chan->y_max;
    } else {
        VTR_ASSERT(seg_parallel_axis == BOTH_AXIS);
        max_chan_width = nodes_per_chan->max;
    }

    for (int track = 0; track < max_chan_width; ++track) {
        int lx = (seg_parallel_axis == X_AXIS ? x - 1 : x);
        int ly = (seg_parallel_axis == X_AXIS ? y : y - 1);
        if (lx < 0 || ly < 0 || chan_details[lx][ly][track].length() == 0)
            continue;

        while (chan_details[lx][ly][track].seg_end() >= seg_index) {
            chan_details[lx][ly][track].set_seg_end(seg_index - 1);
            lx = (seg_parallel_axis == X_AXIS ? lx - 1 : lx);
            ly = (seg_parallel_axis == X_AXIS ? ly : ly - 1);
            if (lx < 0 || ly < 0 || chan_details[lx][ly][track].length() == 0)
                break;
        }
    }

    for (int track = 0; track < max_chan_width; ++track) {
        size_t lx = (seg_parallel_axis == X_AXIS ? x + 1 : x);
        size_t ly = (seg_parallel_axis == X_AXIS ? y : y + 1);
        if (lx > grid.width() - 2 || ly > grid.height() - 2 || chan_details[lx][ly][track].length() == 0) //-2 for no perim channels
            continue;

        while (chan_details[lx][ly][track].seg_start() <= seg_index) {
            chan_details[lx][ly][track].set_seg_start(seg_index + 1);
            lx = (seg_parallel_axis == X_AXIS ? lx + 1 : lx);
            ly = (seg_parallel_axis == X_AXIS ? ly : ly + 1);
            if (lx > grid.width() - 2 || ly > grid.height() - 2 || chan_details[lx][ly][track].length() == 0) //-2 for no perim channels
                break;
        }
    }
}

void free_chan_details(t_chan_details& chan_details_x,
                       t_chan_details& chan_details_y) {
    chan_details_x.clear();
    chan_details_y.clear();
}

/* Returns the segment number at which the segment this track lies on        *
 * started.                                                                  */
int get_seg_start(const t_chan_seg_details* seg_details,
                  const int itrack,
                  const int chan_num,
                  const int seg_num) {
    int seg_start = 0;
    if (seg_details[itrack].seg_start() >= 0) {
        seg_start = seg_details[itrack].seg_start();

    } else {
        seg_start = 1;
        if (false == seg_details[itrack].longline()) {
            int length = seg_details[itrack].length();
            int start = seg_details[itrack].start();

            /* Start is guaranteed to be between 1 and length.  Hence adding length to *
             * the quantity in brackets below guarantees it will be nonnegative.       */

            VTR_ASSERT(start > 0);
            VTR_ASSERT(start <= length);

            /* NOTE: Start points are staggered between different channels.
             * The start point must stagger backwards as chan_num increases.
             * Unidirectional routing expects this to allow the N-to-N
             * assumption to be made with respect to ending wires in the core. */
            seg_start = seg_num - (seg_num + length + chan_num - start) % length;
            if (seg_start < 1) {
                seg_start = 1;
            }
        }
    }
    return seg_start;
}

int get_seg_end(const t_chan_seg_details* seg_details, const int itrack, const int istart, const int chan_num, const int seg_max) {
    if (seg_details[itrack].longline()) {
        return seg_max;
    }

    if (seg_details[itrack].seg_end() >= 0) {
        return seg_details[itrack].seg_end();
    }

    int len = seg_details[itrack].length();
    int ofs = seg_details[itrack].start();

    /* Normal endpoint */
    int seg_end = istart + len - 1;

    /* If start is against edge it may have been clipped */
    if (1 == istart) {
        /* If the (staggered) startpoint of first full wire wasn't
         * also 1, we must be the clipped wire */
        int first_full = (len - (chan_num % len) + ofs - 1) % len + 1;
        if (first_full > 1) {
            /* then we stop just before the first full seg */
            seg_end = first_full - 1;
        }
    }

    /* Clip against far edge */
    if (seg_end > seg_max) {
        seg_end = seg_max;
    }

    return seg_end;
}

/* Returns the number of tracks to which clb opin #ipin at (i,j) connects.   *
 * Also stores the nodes to which this pin connects in rr_edges_to_create    */
int get_bidir_opin_connections(RRGraphBuilder& rr_graph_builder,
                               const int layer,
                               const int i,
                               const int j,
                               const int ipin,
                               RRNodeId from_rr_node,
                               t_rr_edge_info_set& rr_edges_to_create,
                               const t_pin_to_track_lookup& opin_to_track_map,
                               const t_chan_details& chan_details_x,
                               const t_chan_details& chan_details_y) {
    int num_conn, tr_i, tr_j, chan, seg;
    int to_switch;
    int is_connected_track;
    t_physical_tile_type_ptr type;
    t_rr_type to_type;

    auto& device_ctx = g_vpr_ctx.device();

<<<<<<< HEAD
    type = device_ctx.grid.get_physical_type({i, j, layer});
    int width_offset = device_ctx.grid.get_width_offset({i, j, layer});
    int height_offset = device_ctx.grid.get_height_offset({i, j, layer});
=======
    type = device_ctx.grid.get_physical_type(i, j);
    int width_offset = device_ctx.grid.get_width_offset(i, j);
    int height_offset = device_ctx.grid.get_height_offset(i, j);
>>>>>>> b86ab992

    num_conn = 0;

    /* [0..device_ctx.num_block_types-1][0..num_pins-1][0..width][0..height][0..3][0..Fc-1] */
    for (e_side side : SIDES) {
        /* Figure out coords of channel segment based on side */
        tr_i = ((side == LEFT) ? (i - 1) : i);
        tr_j = ((side == BOTTOM) ? (j - 1) : j);

        to_type = ((side == LEFT) || (side == RIGHT)) ? CHANY : CHANX;

        chan = ((to_type == CHANX) ? tr_j : tr_i);
        seg = ((to_type == CHANX) ? tr_i : tr_j);

        bool vert = !((side == TOP) || (side == BOTTOM));

        /* Don't connect where no tracks on fringes */
        if ((tr_i < 0) || (tr_i > int(device_ctx.grid.width() - 2))) { //-2 for no perimeter channels
            continue;
        }
        if ((tr_j < 0) || (tr_j > int(device_ctx.grid.height() - 2))) { //-2 for no perimeter channels
            continue;
        }
        if ((CHANX == to_type) && (tr_i < 1)) {
            continue;
        }
        if ((CHANY == to_type) && (tr_j < 1)) {
            continue;
        }
        if (opin_to_track_map[type->index].empty()) {
            continue;
        }

        is_connected_track = false;

        const t_chan_seg_details* seg_details = (vert ? chan_details_y[chan][seg] : chan_details_x[seg][chan]).data();

        /* Iterate of the opin to track connections */
        for (int to_track : opin_to_track_map[type->index][ipin][width_offset][height_offset][side]) {
            /* Skip unconnected connections */
            if (OPEN == to_track || is_connected_track) {
                is_connected_track = true;
                VTR_ASSERT(OPEN == opin_to_track_map[type->index][ipin][width_offset][height_offset][side][0]);
                continue;
            }

            /* Only connect to wire if there is a CB */
            if (is_cblock(chan, seg, to_track, seg_details)) {
                to_switch = seg_details[to_track].arch_wire_switch();
                RRNodeId to_node = rr_graph_builder.node_lookup().find_node(layer,tr_i, tr_j, to_type, to_track);

                if (!to_node) {
                    continue;
                }

                rr_edges_to_create.emplace_back(from_rr_node, to_node, to_switch);
                ++num_conn;
            }
        }
    }

    return num_conn;
}

/* AA: Actually builds the edges from the OPIN nodes already allocated to their correct tracks for segment seg_Inf[seg_type_index]. 
 * Note that this seg_inf vector is NOT the segment_info vectored as stored in the device variable. This index is w.r.t to seg_inf_x
 * or seg_inf_y for x-adjacent and y-adjacent segments respectively. This index is assigned in get_seg_details earlier 
 * in the rr_graph_builder routine. This t_seg_detail is then used to build t_chan_seg_details which is passed in to label_wire mux
 * routine used in this function. 
 *
 * 
 */
int get_unidir_opin_connections(RRGraphBuilder& rr_graph_builder,
                                const int layer,
                                const int chan,
                                const int seg,
                                int Fc,
                                const int seg_type_index,
                                const t_rr_type chan_type,
                                const t_chan_seg_details* seg_details,
                                RRNodeId from_rr_node,
                                t_rr_edge_info_set& rr_edges_to_create,
                                vtr::NdMatrix<int, 3>& Fc_ofs,
                                const int max_len,
                                const t_chan_width& nodes_per_chan,
                                bool* Fc_clipped) {
    /* Gets a linked list of Fc nodes of specified seg_type_index to connect
     * to in given chan seg. Fc_ofs is used for the opin staggering pattern. */

    int num_inc_muxes, num_dec_muxes, iconn;
    int inc_mux, dec_mux;
    int inc_track, dec_track;
    int x, y;
    int num_edges;

    *Fc_clipped = false;

    /* Fc is assigned in pairs so check it is even. */
    VTR_ASSERT(Fc % 2 == 0);

    /* get_rr_node_indices needs x and y coords. */
    x = ((CHANX == chan_type) ? seg : chan);
    y = ((CHANX == chan_type) ? chan : seg);

    /* Get the lists of possible muxes. */
    int dummy;
    std::vector<int> inc_muxes;
    std::vector<int> dec_muxes;
    /* AA: Determine the channel width instead of using max channels to not create hanging nodes*/
    int max_chan_width = (CHANX == chan_type) ? nodes_per_chan.x_list[y] : nodes_per_chan.y_list[x];

    label_wire_muxes(chan, seg, seg_details, seg_type_index, max_len,
                     Direction::INC, max_chan_width, true, inc_muxes, &num_inc_muxes, &dummy);
    label_wire_muxes(chan, seg, seg_details, seg_type_index, max_len,
                     Direction::DEC, max_chan_width, true, dec_muxes, &num_dec_muxes, &dummy);

    /* Clip Fc to the number of muxes. */
    if (((Fc / 2) > num_inc_muxes) || ((Fc / 2) > num_dec_muxes)) {
        *Fc_clipped = true;
        Fc = 2 * std::min(num_inc_muxes, num_dec_muxes);
    }

    /* Assign tracks to meet Fc demand */
    num_edges = 0;
    for (iconn = 0; iconn < (Fc / 2); ++iconn) {
        /* Figure of the next mux to use for the 'inc' and 'dec' connections */
        inc_mux = Fc_ofs[chan][seg][seg_type_index] % num_inc_muxes;
        dec_mux = Fc_ofs[chan][seg][seg_type_index] % num_dec_muxes;
        ++Fc_ofs[chan][seg][seg_type_index];

        /* Figure out the track it corresponds to. */
        inc_track = inc_muxes[inc_mux];
        dec_track = dec_muxes[dec_mux];

        /* Figure the inodes of those muxes */
        RRNodeId inc_inode_index = rr_graph_builder.node_lookup().find_node(layer,x, y, chan_type, inc_track);
        RRNodeId dec_inode_index = rr_graph_builder.node_lookup().find_node(layer,x, y, chan_type, dec_track);

        if (!inc_inode_index || !dec_inode_index) {
            continue;
        }

        /* Add to the list. */
        rr_edges_to_create.emplace_back(from_rr_node, inc_inode_index, seg_details[inc_track].arch_opin_switch());
        ++num_edges;

        rr_edges_to_create.emplace_back(from_rr_node, dec_inode_index, seg_details[dec_track].arch_opin_switch());
        ++num_edges;
    }

    return num_edges;
}

bool is_cblock(const int chan, const int seg, const int track, const t_chan_seg_details* seg_details) {
    int length, ofs, start_seg;

    length = seg_details[track].length();

    /* Make sure they gave us correct start */
    start_seg = get_seg_start(seg_details, track, chan, seg);

    ofs = seg - start_seg;

    VTR_ASSERT(ofs >= 0);
    VTR_ASSERT(ofs < length);

    /* If unidir segment that is going backwards, we need to flip the ofs */
    if (Direction::DEC == seg_details[track].direction()) {
        ofs = (length - 1) - ofs;
    }

    return seg_details[track].cb(ofs);
}

void dump_seg_details(const t_chan_seg_details* seg_details,
                      int max_chan_width,
                      FILE* fp) {
    for (int i = 0; i < max_chan_width; i++) {
        fprintf(fp, "track: %d\n", i);
        fprintf(fp, "length: %d  start: %d",
                seg_details[i].length(), seg_details[i].start());

        if (seg_details[i].length() > 0) {
            if (seg_details[i].seg_start() >= 0 && seg_details[i].seg_end() >= 0) {
                fprintf(fp, " [%d,%d]",
                        seg_details[i].seg_start(), seg_details[i].seg_end());
            }
            fprintf(fp, "  longline: %d  arch_wire_switch: %d  arch_opin_switch: %d",
                    seg_details[i].longline(),
                    seg_details[i].arch_wire_switch(), seg_details[i].arch_opin_switch());
        }
        fprintf(fp, "\n");

        fprintf(fp, "Rmetal: %g  Cmetal: %g\n",
                seg_details[i].Rmetal(), seg_details[i].Cmetal());

        fprintf(fp, "direction: %s\n",
                DIRECTION_STRING[static_cast<int>(seg_details[i].direction())]);

        fprintf(fp, "cb list:  ");
        for (int j = 0; j < seg_details[i].length(); j++)
            fprintf(fp, "%d ", seg_details[i].cb(j));
        fprintf(fp, "\n");

        fprintf(fp, "sb list: ");
        for (int j = 0; j <= seg_details[i].length(); j++)
            fprintf(fp, "%d ", seg_details[i].sb(j));
        fprintf(fp, "\n");

        fprintf(fp, "\n");
    }
}

/* Dumps out an array of seg_details structures to file fname.  Used only   *
 * for debugging.                                                           */
void dump_seg_details(const t_chan_seg_details* seg_details,
                      int max_chan_width,
                      const char* fname) {
    FILE* fp = vtr::fopen(fname, "w");
    dump_seg_details(seg_details, max_chan_width, fp);
    fclose(fp);
}

/* Dumps out a 2D array of chan_details structures to file fname.  Used     *
 * only for debugging.                                                      */
void dump_chan_details(const t_chan_details& chan_details_x,
                       const t_chan_details& chan_details_y,
                       const t_chan_width* nodes_per_chan,
                       const DeviceGrid& grid,
                       const char* fname) {
    FILE* fp = vtr::fopen(fname, "w");
    if (fp) {
        fprintf(fp, "************************\n");
        fprintf(fp, "max_chan_width= %d | max_chan_width_y= %d | max_chan_width_x= %d", nodes_per_chan->max, nodes_per_chan->y_max, nodes_per_chan->x_max);
        fprintf(fp, "************************\n");
        for (size_t y = 0; y <= grid.height() - 2; ++y) {    //-2 for no perim channels
            for (size_t x = 0; x <= grid.width() - 2; ++x) { //-2 for no perim channels

                fprintf(fp, "========================\n");
                fprintf(fp, "chan_details_x: [%zu][%zu]\n", x, y);
                fprintf(fp, "channel_width: %d\n", nodes_per_chan->x_list[y]);
                fprintf(fp, "========================\n");

                const t_chan_seg_details* seg_details = chan_details_x[x][y].data();
                dump_seg_details(seg_details, nodes_per_chan->x_max, fp);
            }
        }
        for (size_t x = 0; x <= grid.width() - 2; ++x) {      //-2 for no perim channels
            for (size_t y = 0; y <= grid.height() - 2; ++y) { //-2 for no perim channels

                fprintf(fp, "========================\n");
                fprintf(fp, "chan_details_y: [%zu][%zu]\n", x, y);
                fprintf(fp, "channel_width: %d\n", nodes_per_chan->y_list[x]);
                fprintf(fp, "========================\n");

                const t_chan_seg_details* seg_details = chan_details_y[x][y].data();
                dump_seg_details(seg_details, nodes_per_chan->y_max, fp);
            }
        }
    }
    fclose(fp);
}

/* Dumps out a 2D array of switch block pattern structures to file fname. *
 * Used for debugging purposes only.                                      */
void dump_sblock_pattern(const t_sblock_pattern& sblock_pattern,
                         int max_chan_width,
                         const DeviceGrid& grid,
                         const char* fname) {
    FILE* fp = vtr::fopen(fname, "w");
    if (fp) {
        for (size_t y = 0; y <= grid.height() - 2; ++y) {
            for (size_t x = 0; x <= grid.width() - 2; ++x) {
                fprintf(fp, "==========================\n");
                fprintf(fp, "sblock_pattern: [%zu][%zu]\n", x, y);
                fprintf(fp, "==========================\n");

                for (int from_side = 0; from_side < 4; ++from_side) {
                    for (int to_side = 0; to_side < 4; ++to_side) {
                        if (from_side == to_side)
                            continue;

                        const char* psz_from_side = "?";
                        switch (from_side) {
                            case 0:
                                psz_from_side = "T";
                                break;
                            case 1:
                                psz_from_side = "R";
                                break;
                            case 2:
                                psz_from_side = "B";
                                break;
                            case 3:
                                psz_from_side = "L";
                                break;
                            default:
                                VTR_ASSERT_MSG(false, "Unrecognized from side");
                                break;
                        }
                        const char* psz_to_side = "?";
                        switch (to_side) {
                            case 0:
                                psz_to_side = "T";
                                break;
                            case 1:
                                psz_to_side = "R";
                                break;
                            case 2:
                                psz_to_side = "B";
                                break;
                            case 3:
                                psz_to_side = "L";
                                break;
                            default:
                                VTR_ASSERT_MSG(false, "Unrecognized to side");
                                break;
                        }

                        for (int from_track = 0; from_track < max_chan_width; ++from_track) {
                            short to_mux = sblock_pattern[x][y][from_side][to_side][from_track][0];
                            short to_track = sblock_pattern[x][y][from_side][to_side][from_track][1];
                            short alt_mux = sblock_pattern[x][y][from_side][to_side][from_track][2];
                            short alt_track = sblock_pattern[x][y][from_side][to_side][from_track][3];

                            if (to_mux == UN_SET && to_track == UN_SET)
                                continue;

                            if (alt_mux == UN_SET && alt_track == UN_SET) {
                                fprintf(fp, "%s %d => %s [%d][%d]\n",
                                        psz_from_side, from_track, psz_to_side,
                                        to_mux, to_track);
                            } else {
                                fprintf(fp, "%s %d => %s [%d][%d] [%d][%d]\n",
                                        psz_from_side, from_track, psz_to_side,
                                        to_mux, to_track, alt_mux, alt_track);
                            }
                        }
                    }
                }
            }
        }
    }
    fclose(fp);
}

void dump_track_to_pin_map(t_track_to_pin_lookup& track_to_pin_map,
                           const std::vector<t_physical_tile_type>& types,
                           int max_chan_width,
                           FILE* fp) {
    if (fp) {
        for (unsigned int i = 0; i < types.size(); i++) {
            if (!track_to_pin_map[i].empty()) {
                for (int track = 0; track < max_chan_width; ++track) {
                    for (int width = 0; width < types[i].width; ++width) {
                        for (int height = 0; height < types[i].height; ++height) {
                            for (int side = 0; side < 4; ++side) {
                                fprintf(fp, "\nTYPE:%s width:%d height:%d\n", types[i].name, width, height);
                                fprintf(fp, "\nSIDE:%d TRACK:%d \n", side, track);
                                for (size_t con = 0; con < track_to_pin_map[i][track][width][height][side].size(); con++) {
                                    fprintf(fp, "%d ", track_to_pin_map[i][track][width][height][side][con]);
                                }
                                fprintf(fp, "=====================\n");
                            }
                        }
                    }
                }
            }
        }
    }
}
static void load_chan_rr_indices(const int max_chan_width,
                                 const DeviceGrid& grid,
                                 const int chan_len,
                                 const int num_chans,
                                 const t_rr_type type,
                                 const t_chan_details& chan_details,
                                 RRGraphBuilder& rr_graph_builder,
                                 int* index) {
    for(int layer = 0; layer < grid.get_num_layers(); layer++) {
        for (int chan = 0; chan < num_chans - 1; ++chan) {
            for (int seg = 1; seg < chan_len - 1; ++seg) {
                /* Assign an inode to the starts of tracks */
                int x = (type == CHANX ? seg : chan);
                int y = (type == CHANX ? chan : seg);
                const t_chan_seg_details *seg_details = chan_details[x][y].data();

                /* Reserve nodes in lookup to save memory */
                rr_graph_builder.node_lookup().reserve_nodes(layer, chan, seg, type, max_chan_width);

                for (int track = 0; track < max_chan_width; ++track) {
                    /* TODO: May let the length() == 0 case go through, to model muxes */
                    if (seg_details[track].length() <= 0)
                        continue;

                    int start = get_seg_start(seg_details, track, chan, seg);

                    /* TODO: Now we still use the (y, x) convention here for CHANX. Should rework later */
                    int node_x = chan;
                    int node_y = start;
                    if (CHANX == type) {
                        std::swap(node_x, node_y);
                    }

                    /* If the start of the wire doesn't have an inode,
                     * assign one to it. */
                    RRNodeId inode = rr_graph_builder.node_lookup().find_node(layer, node_x, node_y, type, track);
                    if (!inode) {
                        inode = RRNodeId(*index);
                        ++(*index);
                        rr_graph_builder.node_lookup().add_node(inode, layer, chan, start, type, track);
                    }

                    /* Assign inode of start of wire to current position */
                    rr_graph_builder.node_lookup().add_node(inode, layer, chan, seg, type, track);
                }
            }
        }
    }
}

/* As the rr_indices builders modify a local copy of indices, use the local copy in the builder 
 * TODO: these building functions should only talk to a RRGraphBuilder object
 */
static void load_block_rr_indices(RRGraphBuilder& rr_graph_builder,
                                  const DeviceGrid& grid,
                                  int* index,
                                  bool /*is_flat*/) {
    //Walk through the grid assigning indices to SOURCE/SINK IPIN/OPIN
    for(int layer = 0; layer < grid.get_num_layers(); layer++) {
        for (int x = 0; x < (int)grid.width(); x++) {
            for (int y = 0; y < (int)grid.height(); y++) {
                //Process each block from its root location
                if (grid.get_width_offset({x, y, layer}) == 0 &&
                    grid.get_height_offset({x, y,layer}) == 0) {
                    t_physical_tile_type_ptr physical_type = grid.get_physical_type({x,
                                                                                     y,
                                                                                     layer});
                    //Assign indices for SINKs and SOURCEs
                    // Note that SINKS/SOURCES have no side, so we always use side 0
                    std::vector<int> class_num_vec;
                    std::vector<int> pin_num_vec;

                    class_num_vec = get_tile_root_classes(physical_type);
                    pin_num_vec = get_tile_root_pins(physical_type);
                    add_classes_spatial_lookup(rr_graph_builder,
                                               physical_type,
                                               class_num_vec,
                                               layer,
                                               x,
                                               y,
                                               physical_type->width,
                                               physical_type->height,
                                               index);

                    /* Limited sides for grids
                     *   The wanted side depends on the location of the grid.
                     *   In particular for perimeter grid,
                     *   -------------------------------------------------------
                     *   Grid location |  IPIN side
                     *   -------------------------------------------------------
                     *   TOP           |  BOTTOM
                     *   -------------------------------------------------------
                     *   RIGHT         |  LEFT
                     *   -------------------------------------------------------
                     *   BOTTOM        |  TOP
                     *   -------------------------------------------------------
                     *   LEFT          |  RIGHT
                     *   -------------------------------------------------------
                     *   TOP-LEFT      |  BOTTOM & RIGHT
                     *   -------------------------------------------------------
                     *   TOP-RIGHT     |  BOTTOM & LEFT
                     *   -------------------------------------------------------
                     *   BOTTOM-LEFT   |  TOP & RIGHT
                     *   -------------------------------------------------------
                     *   BOTTOM-RIGHT  |  TOP & LEFT
                     *   -------------------------------------------------------
                     *   Other         |  First come first fit
                     *   -------------------------------------------------------
                     *
                     * Special for IPINs:
                     *   If there are multiple wanted sides, first come first fit is applied
                     *   This guarantee that there is only a unique rr_node
                     *   for the same input pin on multiple sides, and thus avoid multiple driver problems
                     */
                    std::vector<e_side> wanted_sides;
                    if ((int)grid.height() - 1 == y) { /* TOP side */
                        wanted_sides.push_back(BOTTOM);
                    }
                    if ((int)grid.width() - 1 == x) { /* RIGHT side */
                        wanted_sides.push_back(LEFT);
                    }
                    if (0 == y) { /* BOTTOM side */
                        wanted_sides.push_back(TOP);
                    }
                    if (0 == x) { /* LEFT side */
                        wanted_sides.push_back(RIGHT);
                    }

<<<<<<< HEAD
                    /* If wanted sides is empty still, this block does not have specific wanted sides,
                     * Deposit all the sides
                     */
                    if (wanted_sides.empty()) {
                        for (e_side side: {TOP, BOTTOM, LEFT, RIGHT}) {
                            wanted_sides.push_back(side);
                        }
=======
    for (size_t x = 0; x < grid.width(); x++) {
        for (size_t y = 0; y < grid.height(); y++) {
            //Process each block from it's root location
            if (grid.get_width_offset(x, y) == 0 && grid.get_height_offset(x, y) == 0) {
                t_physical_tile_type_ptr physical_type = grid.get_physical_type(x, y);
                //Assign indices for SINKs and SOURCEs
                // Note that SINKS/SOURCES have no side, so we always use side 0
                std::vector<int> class_num_vec;
                std::vector<int> pin_num_vec;

                class_num_vec = get_tile_root_classes(physical_type);
                pin_num_vec = get_tile_root_pins(physical_type);
                add_classes_spatial_lookup(rr_graph_builder,
                                           physical_type,
                                           class_num_vec,
                                           x,
                                           y,
                                           physical_type->width,
                                           physical_type->height,
                                           index);

                /* Limited sides for grids
                 *   The wanted side depends on the location of the grid.
                 *   In particular for perimeter grid,
                 *   -------------------------------------------------------
                 *   Grid location |  IPIN side
                 *   -------------------------------------------------------
                 *   TOP           |  BOTTOM
                 *   -------------------------------------------------------
                 *   RIGHT         |  LEFT
                 *   -------------------------------------------------------
                 *   BOTTOM        |  TOP
                 *   -------------------------------------------------------
                 *   LEFT          |  RIGHT
                 *   -------------------------------------------------------
                 *   TOP-LEFT      |  BOTTOM & RIGHT
                 *   -------------------------------------------------------
                 *   TOP-RIGHT     |  BOTTOM & LEFT
                 *   -------------------------------------------------------
                 *   BOTTOM-LEFT   |  TOP & RIGHT
                 *   -------------------------------------------------------
                 *   BOTTOM-RIGHT  |  TOP & LEFT
                 *   -------------------------------------------------------
                 *   Other         |  First come first fit
                 *   -------------------------------------------------------
                 *
                 * Special for IPINs:
                 *   If there are multiple wanted sides, first come first fit is applied
                 *   This guarantee that there is only a unique rr_node
                 *   for the same input pin on multiple sides, and thus avoid multiple driver problems
                 */
                std::vector<e_side> wanted_sides;
                if (grid.height() - 1 == y) { /* TOP side */
                    wanted_sides.push_back(BOTTOM);
                }
                if (grid.width() - 1 == x) { /* RIGHT side */
                    wanted_sides.push_back(LEFT);
                }
                if (0 == y) { /* BOTTOM side */
                    wanted_sides.push_back(TOP);
                }
                if (0 == x) { /* LEFT side */
                    wanted_sides.push_back(RIGHT);
                }

                /* If wanted sides is empty still, this block does not have specific wanted sides,
                 * Deposit all the sides
                 */
                if (wanted_sides.empty()) {
                    for (e_side side : {TOP, BOTTOM, LEFT, RIGHT}) {
                        wanted_sides.push_back(side);
>>>>>>> b86ab992
                    }

                    add_pins_spatial_lookup(rr_graph_builder,
                                            physical_type,
                                            pin_num_vec,
                                            layer,
                                            x,
                                            y,
                                            index,
                                            wanted_sides);
                }
            }
        }
    }
}
static void add_pins_spatial_lookup(RRGraphBuilder& rr_graph_builder,
                                    t_physical_tile_type_ptr physical_type_ptr,
                                    const std::vector<int>& pin_num_vec,
                                    int layer,
                                    int root_x,
                                    int root_y,
                                    int* index,
                                    const std::vector<e_side>& wanted_sides) {
    for (e_side side : wanted_sides) {
        for (int width_offset = 0; width_offset < physical_type_ptr->width; ++width_offset) {
            int x_tile = root_x + width_offset;
            for (int height_offset = 0; height_offset < physical_type_ptr->height; ++height_offset) {
                int y_tile = root_y + height_offset;
                //only nodes on the tile may be located in a location other than the root-location
                rr_graph_builder.node_lookup().reserve_nodes(layer,x_tile, y_tile, OPIN, physical_type_ptr->num_pins, side);
                rr_graph_builder.node_lookup().reserve_nodes(layer,x_tile, y_tile, IPIN, physical_type_ptr->num_pins, side);
            }
        }
    }

    for (auto pin_num : pin_num_vec) {
        bool assigned_to_rr_node = false;
        std::vector<int> x_offset;
        std::vector<int> y_offset;
        std::vector<e_side> pin_sides;
        std::tie(x_offset, y_offset, pin_sides) = get_pin_coordinates(physical_type_ptr, pin_num, wanted_sides);
        auto pin_type = get_pin_type_from_pin_physical_num(physical_type_ptr, pin_num);
        for (int pin_coord_idx = 0; pin_coord_idx < (int)pin_sides.size(); pin_coord_idx++) {
            int x_tile = root_x + x_offset[pin_coord_idx];
            int y_tile = root_y + y_offset[pin_coord_idx];
            auto side = pin_sides[pin_coord_idx];
            if (pin_type == DRIVER) {
                rr_graph_builder.node_lookup().add_node(RRNodeId(*index),layer, x_tile, y_tile, OPIN, pin_num, side);
                assigned_to_rr_node = true;
            } else {
                VTR_ASSERT(pin_type == RECEIVER);
                rr_graph_builder.node_lookup().add_node(RRNodeId(*index),layer, x_tile, y_tile, IPIN, pin_num, side);
                assigned_to_rr_node = true;
            }
        }
        /* A pin may locate on multiple sides of a tile.
         * Instead of allocating multiple rr_nodes for the pin,
         * we just create a rr_node and make it indexable on these sides
         * As such, we can avoid redundant rr_node to be allocated
         * and multiple nets to be mapped to the pin
         *
         * Considering that some pin could be just dangling, we do not need
         * to create a void rr_node for it.
         * As such, we only allocate a rr node when the pin is indeed located
         * on at least one side
         */
        if (assigned_to_rr_node) {
            ++(*index);
        }
    }
}

static void add_classes_spatial_lookup(RRGraphBuilder& rr_graph_builder,
                                       t_physical_tile_type_ptr physical_type_ptr,
                                       const std::vector<int>& class_num_vec,
                                       int layer,
                                       int root_x,
                                       int root_y,
                                       int block_width,
                                       int block_height,
                                       int* index) {
    for (int x_tile = root_x; x_tile < (root_x + block_width); x_tile++) {
        for (int y_tile = root_y; y_tile < (root_y + block_height); y_tile++) {
            rr_graph_builder.node_lookup().reserve_nodes(layer,x_tile, y_tile, SOURCE, class_num_vec.size(), SIDES[0]);
            rr_graph_builder.node_lookup().reserve_nodes(layer,x_tile, y_tile, SINK, class_num_vec.size(), SIDES[0]);
        }
    }

    for (auto class_num : class_num_vec) {
        auto class_type = get_class_type_from_class_physical_num(physical_type_ptr, class_num);
        if (class_type == DRIVER) {

            rr_graph_builder.node_lookup().add_node(RRNodeId(*index),layer, root_x, root_y, SOURCE, class_num);
        } else {
            VTR_ASSERT(class_type == RECEIVER);

            rr_graph_builder.node_lookup().add_node(RRNodeId(*index),layer, root_x, root_y, SINK, class_num);
        }
        ++(*index);
    }

    //Copy the SOURCE/SINK nodes to all offset positions for blocks with width > 1 and/or height > 1
    // This ensures that look-ups on non-root locations will still find the correct SOURCE/SINK
    for (int x_offset = 0; x_offset < block_width; x_offset++) {
        for (int y_offset = 0; y_offset < block_height; y_offset++) {
            if (x_offset == 0 && y_offset == 0) {
                // Node is already added
                continue;
            }
            int curr_x = root_x + x_offset;
            int curr_y = root_y + y_offset;
            rr_graph_builder.node_lookup().mirror_nodes(layer,vtr::Point<int>(root_x, root_y),
                                                        vtr::Point<int>(curr_x, curr_y),
                                                        SOURCE,
                                                        SIDES[0]);
            rr_graph_builder.node_lookup().mirror_nodes(layer,vtr::Point<int>(root_x, root_y),
                                                        vtr::Point<int>(curr_x, curr_y),
                                                        SINK,
                                                        SIDES[0]);
        }
    }
}

/* As the rr_indices builders modify a local copy of indices, use the local copy in the builder 
 * TODO: these building functions should only talk to a RRGraphBuilder object
 *       The biggest and fatal issue is 
 *       - the rr_graph2.h is included in the rr_graph_storage.h,
 *         which is included in the rr_graph_builder.h
 *         If we include rr_graph_builder.h in rr_graph2.h, this creates a loop
 *         for C++ compiler to identify data structures, which cannot be solved!!!
 *         This will block us when putting the RRGraphBuilder object as an input arguement 
 *         of this function
 */
void alloc_and_load_rr_node_indices(RRGraphBuilder& rr_graph_builder,
                                    const t_chan_width* nodes_per_chan,
                                    const DeviceGrid& grid,
                                    int* index,
                                    const t_chan_details& chan_details_x,
                                    const t_chan_details& chan_details_y,
                                    bool is_flat) {
    /* Allocates and loads all the structures needed for fast lookups of the   *
     * index of an rr_node.  rr_node_indices is a matrix containing the index  *
     * of the *first* rr_node at a given (i,j) location.                       */

    /* Alloc the lookup table */
    for (t_rr_type rr_type : RR_TYPES) {
        if (rr_type == CHANX) {
            rr_graph_builder.node_lookup().resize_nodes(grid.get_num_layers(),grid.height(), grid.width(), rr_type, NUM_SIDES);
        } else {
            rr_graph_builder.node_lookup().resize_nodes(grid.get_num_layers(),grid.width(), grid.height(), rr_type, NUM_SIDES);
        }
    }

    /* Assign indices for block nodes */
    load_block_rr_indices(rr_graph_builder, grid, index, is_flat);

    /* Load the data for x and y channels */
    load_chan_rr_indices(nodes_per_chan->x_max,grid, grid.width(), grid.height(),
                         CHANX, chan_details_x, rr_graph_builder, index);
    load_chan_rr_indices(nodes_per_chan->y_max,grid, grid.height(), grid.width(),
                         CHANY, chan_details_y, rr_graph_builder, index);
}

void alloc_and_load_intra_cluster_rr_node_indices(RRGraphBuilder& rr_graph_builder,
                                                  const DeviceGrid& grid,
                                                  const vtr::vector<ClusterBlockId, t_cluster_pin_chain>& pin_chains,
                                                  const vtr::vector<ClusterBlockId, std::unordered_set<int>>& pin_chains_num,
                                                  int* index) {
<<<<<<< HEAD
    for(int layer = 0; layer < grid.get_num_layers(); layer++){
        for (int x = 0; x < (int)grid.width(); x++) {
            for (int y = 0; y < (int)grid.height(); y++) {
                //Process each block from it's root location
                if (grid.get_width_offset({x, y, layer}) == 0 && grid.get_height_offset({x, y, layer}) == 0) {
                    t_physical_tile_type_ptr physical_type = grid.get_physical_type({x, y, layer});
                    //Assign indices for SINKs and SOURCEs
                    // Note that SINKS/SOURCES have no side, so we always use side 0
                    std::vector<int> class_num_vec;
                    std::vector<int> pin_num_vec;
                    class_num_vec = get_cluster_netlist_intra_tile_classes_at_loc(layer,x, y, physical_type);
                    pin_num_vec = get_cluster_netlist_intra_tile_pins_at_loc(layer,
                                                                             x,
                                                                             y,
                                                                             pin_chains,
                                                                             pin_chains_num,
                                                                             physical_type);
                    add_classes_spatial_lookup(rr_graph_builder,
                                               physical_type,
                                               class_num_vec,
                                               layer,
                                               x,
                                               y,
                                               physical_type->width,
                                               physical_type->height,
                                               index);

                    std::vector<e_side> wanted_sides;
                    wanted_sides.push_back(e_side::TOP);
                    add_pins_spatial_lookup(rr_graph_builder,
                                            physical_type,
                                            pin_num_vec,
                                            layer,
                                            x,
                                            y,
                                            index,
                                            wanted_sides);
                }
=======
    for (size_t x = 0; x < grid.width(); x++) {
        for (size_t y = 0; y < grid.height(); y++) {
            //Process each block from it's root location
            if (grid.get_width_offset(x, y) == 0 && grid.get_height_offset(x, y) == 0) {
                t_physical_tile_type_ptr physical_type = grid.get_physical_type(x, y);
                //Assign indices for SINKs and SOURCEs
                // Note that SINKS/SOURCES have no side, so we always use side 0
                std::vector<int> class_num_vec;
                std::vector<int> pin_num_vec;
                class_num_vec = get_cluster_netlist_intra_tile_classes_at_loc(x, y, physical_type);
                pin_num_vec = get_cluster_netlist_intra_tile_pins_at_loc(x,
                                                                         y,
                                                                         pin_chains,
                                                                         pin_chains_num,
                                                                         physical_type);
                add_classes_spatial_lookup(rr_graph_builder,
                                           physical_type,
                                           class_num_vec,
                                           x,
                                           y,
                                           physical_type->width,
                                           physical_type->height,
                                           index);

                std::vector<e_side> wanted_sides;
                wanted_sides.push_back(e_side::TOP);
                add_pins_spatial_lookup(rr_graph_builder,
                                        physical_type,
                                        pin_num_vec,
                                        x,
                                        y,
                                        index,
                                        wanted_sides);
>>>>>>> b86ab992
            }
        }
    }
}

/**
 * Validate the node look-up matches all the node-level information 
 * in the storage of a routing resource graph
 * This function will check the following aspects:
 * - The type of each node matches its type that is indexed in the node look-up
 * - For bounding box (xlow, ylow, xhigh, yhigh) of each node is indexable in the node look-up
 * - The number of unique indexable nodes in the node look up matches the number of nodes in the storage
 *   This ensures that every node in the storage is indexable and there are no hidden nodes in the look-up
 */
bool verify_rr_node_indices(const DeviceGrid& grid,
                            const RRGraphView& rr_graph,
                            const vtr::vector<RRIndexedDataId, t_rr_indexed_data>& rr_indexed_data,
                            const t_rr_graph_storage& rr_nodes,
                            bool is_flat) {
    std::unordered_map<RRNodeId, int> rr_node_counts;

    int width = grid.width();
    int height = grid.height();
    int layer = grid.get_num_layers();

    for(int l = 0; l < layer; ++l){
        for (int x = 0; x < width; ++x) {
            for (int y = 0; y < height; ++y) {
                for (t_rr_type rr_type : RR_TYPES) {
                    /* Get the list of nodes at a specific location (x, y) */
                    std::vector<RRNodeId> nodes_from_lookup;
                    if (rr_type == CHANX || rr_type == CHANY) {

                        nodes_from_lookup = rr_graph.node_lookup().find_channel_nodes(l,x, y, rr_type);
                    } else {
                        nodes_from_lookup = rr_graph.node_lookup().find_grid_nodes_at_all_sides(l,x, y, rr_type);
                    }
                    for (RRNodeId inode : nodes_from_lookup) {
                        rr_node_counts[inode]++;

                        if (rr_graph.node_type(inode) != rr_type) {
                            VPR_ERROR(VPR_ERROR_ROUTE, "RR node type does not match between rr_nodes and rr_node_indices (%s/%s): %s",
                                      rr_node_typename[rr_graph.node_type(inode)],
                                      rr_node_typename[rr_type],
                                      describe_rr_node(rr_graph, grid, rr_indexed_data, size_t(inode), is_flat).c_str());
                        }

                        if (rr_graph.node_type(inode) == CHANX) {
                            VTR_ASSERT_MSG(rr_graph.node_ylow(inode) == rr_graph.node_yhigh(inode), "CHANX should be horizontal");

                            if (y != rr_graph.node_ylow(inode)) {
                                VPR_ERROR(VPR_ERROR_ROUTE, "RR node y position does not agree between rr_nodes (%d) and rr_node_indices (%d): %s",
                                          rr_graph.node_ylow(inode),
                                          y,
                                          describe_rr_node(rr_graph, grid, rr_indexed_data, size_t(inode), is_flat).c_str());
                            }

                            if (!rr_graph.x_in_node_range(x, inode)) {
                                VPR_ERROR(VPR_ERROR_ROUTE, "RR node x positions do not agree between rr_nodes (%d <-> %d) and rr_node_indices (%d): %s",
                                          rr_graph.node_xlow(inode),
                                          rr_graph.node_xlow(inode),
                                          x,
                                          describe_rr_node(rr_graph, grid, rr_indexed_data, size_t(inode), is_flat).c_str());
                            }
                        } else if (rr_graph.node_type(inode) == CHANY) {
                            VTR_ASSERT_MSG(rr_graph.node_xlow(inode) == rr_graph.node_xhigh(inode), "CHANY should be veritcal");

                            if (x != rr_graph.node_xlow(inode)) {
                                VPR_ERROR(VPR_ERROR_ROUTE, "RR node x position does not agree between rr_nodes (%d) and rr_node_indices (%d): %s",
                                          rr_graph.node_xlow(inode),
                                          x,
                                          describe_rr_node(rr_graph, grid, rr_indexed_data, size_t(inode), is_flat).c_str());
                            }

                            if (!rr_graph.y_in_node_range(y, inode)) {
                                VPR_ERROR(VPR_ERROR_ROUTE, "RR node y positions do not agree between rr_nodes (%d <-> %d) and rr_node_indices (%d): %s",
                                          rr_graph.node_ylow(inode),
                                          rr_graph.node_ylow(inode),
                                          y,
                                          describe_rr_node(rr_graph, grid, rr_indexed_data, size_t(inode), is_flat).c_str());
                            }
                        } else if (rr_graph.node_type(inode) == SOURCE || rr_graph.node_type(inode) == SINK) {
                            //Sources have co-ordintes covering the entire block they are in
                            if (!rr_graph.x_in_node_range(x, inode)) {
                                VPR_ERROR(VPR_ERROR_ROUTE, "RR node x positions do not agree between rr_nodes (%d <-> %d) and rr_node_indices (%d): %s",
                                          rr_graph.node_xlow(inode),
                                          rr_graph.node_xlow(inode),
                                          x,
                                          describe_rr_node(rr_graph, grid, rr_indexed_data, size_t(inode), is_flat).c_str());
                            }

                            if (!rr_graph.y_in_node_range(y, inode)) {
                                VPR_ERROR(VPR_ERROR_ROUTE, "RR node y positions do not agree between rr_nodes (%d <-> %d) and rr_node_indices (%d): %s",
                                          rr_graph.node_ylow(inode),
                                          rr_graph.node_ylow(inode),
                                          y,
                                          describe_rr_node(rr_graph, grid, rr_indexed_data, size_t(inode), is_flat).c_str());
                            }

                        } else {
                            VTR_ASSERT(rr_graph.node_type(inode) == IPIN || rr_graph.node_type(inode) == OPIN);
                            /* As we allow a pin to be indexable on multiple sides,
                             * This check code should be invalid
                             * if (rr_node.xlow() != x) {
                             *     VPR_ERROR(VPR_ERROR_ROUTE, "RR node xlow does not match between rr_nodes and rr_node_indices (%d/%d): %s",
                             *               rr_node.xlow(),
                             *               x,
                             *               describe_rr_node(rr_graph, grid, rr_indexed_data, inode).c_str());
                             * }
                             *
                             * if (rr_node.ylow() != y) {
                             *     VPR_ERROR(VPR_ERROR_ROUTE, "RR node ylow does not match between rr_nodes and rr_node_indices (%d/%d): %s",
                             *               rr_node.ylow(),
                             *               y,
                             *               describe_rr_node(rr_graph, grid, rr_indexed_data, inode).c_str());
                             * }
                             */
                        }

                        if (rr_type == IPIN || rr_type == OPIN) {
                            /* As we allow a pin to be indexable on multiple sides,
                             * This check code should be invalid
                             * if (rr_node.side() != side) {
                             *     VPR_ERROR(VPR_ERROR_ROUTE, "RR node xlow does not match between rr_nodes and rr_node_indices (%s/%s): %s",
                             *               SIDE_STRING[rr_node.side()],
                             *               SIDE_STRING[side],
                             *               describe_rr_node(rr_graph, grid, rr_indexed_data, inode).c_str());
                             * } else {
                             *     VTR_ASSERT(rr_node.side() == side);
                             * }
                             */
                        }
                    }
                }
            }
        }
    }

    if (rr_node_counts.size() != rr_nodes.size()) {
        VPR_ERROR(VPR_ERROR_ROUTE, "Mismatch in number of unique RR nodes in rr_nodes (%zu) and rr_node_indices (%zu)",
                  rr_nodes.size(),
                  rr_node_counts.size());
    }

    for (auto kv : rr_node_counts) {
        RRNodeId inode = kv.first;
        int count = kv.second;

        auto& rr_node = rr_nodes[size_t(inode)];

        if (rr_graph.node_type(inode) == SOURCE || rr_graph.node_type(inode) == SINK) {
            int rr_width = (rr_graph.node_xhigh(rr_node.id()) - rr_graph.node_xlow(rr_node.id()) + 1);
            int rr_height = (rr_graph.node_yhigh(rr_node.id()) - rr_graph.node_ylow(rr_node.id()) + 1);
            int rr_area = rr_width * rr_height;
            if (count != rr_area) {
                VPR_ERROR(VPR_ERROR_ROUTE, "Mismatch between RR node size (%d) and count within rr_node_indices (%d): %s",
                          rr_area,
                          rr_node.length(),
                          count,
                          describe_rr_node(rr_graph, grid, rr_indexed_data, size_t(inode), is_flat).c_str());
            }
            /* As we allow a pin to be indexable on multiple sides,
             * This check code should not be applied to input and output pins
             */
        } else if ((OPIN != rr_graph.node_type(inode)) && (IPIN != rr_graph.node_type(inode))) {
            if (count != rr_node.length() + 1) {
                VPR_ERROR(VPR_ERROR_ROUTE, "Mismatch between RR node length (%d) and count within rr_node_indices (%d, should be length + 1): %s",
                          rr_node.length(),
                          count,
                          describe_rr_node(rr_graph, grid, rr_indexed_data, size_t(inode), is_flat).c_str());
            }
        }
    }

    return true;
}

int get_track_to_pins(RRGraphBuilder& rr_graph_builder,
                      int layer,
                      int seg,
                      int chan,
                      int track,
                      int tracks_per_chan,
                      RRNodeId from_rr_node,
                      t_rr_edge_info_set& rr_edges_to_create,
                      const t_track_to_pin_lookup& track_to_pin_lookup,
                      const t_chan_seg_details* seg_details,
                      enum e_rr_type chan_type,
                      int chan_length,
                      int wire_to_ipin_switch,
                      enum e_directionality directionality) {
    /*
     * Adds the fan-out edges from wire segment at (chan, seg, track) to adjacent
     * blocks along the wire's length
     */

    int j, pass, iconn, phy_track, end, max_conn, ipin, x, y, num_conn;

    auto& device_ctx = g_vpr_ctx.device();

    /* End of this wire */
    end = get_seg_end(seg_details, track, seg, chan, chan_length);

    num_conn = 0;

    for (j = seg; j <= end; j++) {
        if (is_cblock(chan, j, track, seg_details)) {
            for (pass = 0; pass < 2; ++pass) { //pass == 0 => TOP/RIGHT, pass == 1 => BOTTOM/LEFT
                e_side side;
                if (CHANX == chan_type) {
                    x = j;
                    y = chan + pass;
                    side = (0 == pass ? TOP : BOTTOM);
                } else {
                    VTR_ASSERT(CHANY == chan_type);
                    x = chan + pass;
                    y = j;
                    side = (0 == pass ? RIGHT : LEFT);
                }

                /* PAJ - if the pointed to is an EMPTY then shouldn't look for ipins */
<<<<<<< HEAD
                auto type = device_ctx.grid.get_physical_type({x, y, layer});
=======
                auto type = device_ctx.grid.get_physical_type(x, y);
>>>>>>> b86ab992
                if (type == device_ctx.EMPTY_PHYSICAL_TILE_TYPE)
                    continue;

                /* Move from logical (straight) to physical (twisted) track index
                 * - algorithm assigns ipin connections to same physical track index
                 * so that the logical track gets distributed uniformly */

                phy_track = vpr_to_phy_track(track, chan, j, seg_details, directionality);
                phy_track %= tracks_per_chan;

                /* We need the type to find the ipin map for this type */

<<<<<<< HEAD
                int width_offset = device_ctx.grid.get_width_offset({x, y, layer});
                int height_offset = device_ctx.grid.get_height_offset({x, y, layer});
=======
                int width_offset = device_ctx.grid.get_width_offset(x, y);
                int height_offset = device_ctx.grid.get_height_offset(x, y);
>>>>>>> b86ab992

                max_conn = track_to_pin_lookup[type->index][phy_track][width_offset][height_offset][side].size();
                for (iconn = 0; iconn < max_conn; iconn++) {
                    ipin = track_to_pin_lookup[type->index][phy_track][width_offset][height_offset][side][iconn];

                    /* Check there is a connection and Fc map isn't wrong */
                    /*int to_node = get_rr_node_index(L_rr_node_indices, x + width_offset, y + height_offset, IPIN, ipin, side);*/
                    RRNodeId to_node = rr_graph_builder.node_lookup().find_node(layer,x, y, IPIN, ipin, side);
                    if (to_node) {
                        rr_edges_to_create.emplace_back(from_rr_node, to_node, wire_to_ipin_switch);
                        ++num_conn;
                    }
                }
            }
        }
    }
    return (num_conn);
}

/*
 * Collects the edges fanning-out of the 'from' track which connect to the 'to'
 * tracks, according to the switch block pattern.
 *
 * It returns the number of connections added, and updates edge_list_ptr to
 * point at the head of the (extended) linked list giving the nodes to which
 * this segment connects and the switch type used to connect to each.
 *
 * An edge is added from this segment to a y-segment if:
 * (1) this segment should have a switch box at that location, or
 * (2) the y-segment to which it would connect has a switch box, and the switch
 *     type of that y-segment is unbuffered (bidirectional pass transistor).
 *
 * For bidirectional:
 * If the switch in each direction is a pass transistor (unbuffered), both
 * switches are marked as being of the types of the larger (lower R) pass
 * transistor.
 */
int get_track_to_tracks(RRGraphBuilder& rr_graph_builder,
                        const int layer,
                        const int from_chan,
                        const int from_seg,
                        const int from_track,
                        const t_rr_type from_type,
                        const int to_seg,
                        const t_rr_type to_type,
                        const int chan_len,
                        const int max_chan_width,
                        const DeviceGrid& grid,
                        const int Fs_per_side,
                        t_sblock_pattern& sblock_pattern,
                        RRNodeId from_rr_node,
                        t_rr_edge_info_set& rr_edges_to_create,
                        const t_chan_seg_details* from_seg_details,
                        const t_chan_seg_details* to_seg_details,
                        const t_chan_details& to_chan_details,
                        const enum e_directionality directionality,
                        const vtr::NdMatrix<std::vector<int>, 3>& switch_block_conn,
                        t_sb_connection_map* sb_conn_map) {
    int to_chan, to_sb;
    std::vector<int> conn_tracks;
    bool from_is_sblock, is_behind, Fs_clipped;
    enum e_side from_side_a, from_side_b, to_side;
    bool custom_switch_block;

    /* check whether a custom switch block will be used */
    custom_switch_block = false;
    if (sb_conn_map) {
        custom_switch_block = true;
        VTR_ASSERT(switch_block_conn.empty());
    }

    VTR_ASSERT_MSG(from_seg == get_seg_start(from_seg_details, from_track, from_chan, from_seg), "From segment location must be a the wire start point");

    int from_switch = from_seg_details[from_track].arch_wire_switch();

    //The absolute coordinate along the channel where the switch block at the
    //beginning of the current wire segment is located
    int start_sb_seg = from_seg - 1;

    //The absolute coordinate along the channel where the switch block at the
    //end of the current wire segment is located
    int end_sb_seg = get_seg_end(from_seg_details, from_track, from_seg, from_chan, chan_len);

    /* Figure out the sides of SB the from_wire will use */
    if (CHANX == from_type) {
        from_side_a = RIGHT;
        from_side_b = LEFT;
    } else {
        VTR_ASSERT(CHANY == from_type);
        from_side_a = TOP;
        from_side_b = BOTTOM;
    }

    //Set the loop bounds so we iterate over the whole wire segment
    int start = start_sb_seg;
    int end = end_sb_seg;

    //If source and destination segments both lie along the same channel
    //we clip the loop bounds to the switch blocks of interest and proceed
    //normally
    if (to_type == from_type) {
        start = to_seg - 1;
        end = to_seg;
    }

    //Walk along the 'from' wire segment identifying if a switchblock is located
    //at each coordinate and add any related fan-out connections to the 'from' wire segment
    int num_conn = 0;
    for (int sb_seg = start; sb_seg <= end; ++sb_seg) {
        if (sb_seg < start_sb_seg || sb_seg > end_sb_seg) {
            continue;
        }

        /* Figure out if we are at a sblock */
        from_is_sblock = is_sblock(from_chan, from_seg, sb_seg, from_track,
                                   from_seg_details, directionality);
        if (sb_seg == end_sb_seg || sb_seg == start_sb_seg) {
            /* end of wire must be an sblock */
            from_is_sblock = true;
        }

        auto switch_override = should_create_switchblock(grid, layer, from_chan, sb_seg, from_type, to_type);
        if (switch_override == NO_SWITCH) {
            continue; //Do not create an SB here
        }

        /* Get the coordinates of the current SB from the perspective of the destination channel.
         * i.e. for segments laid in the x-direction, sb_seg corresponds to the x coordinate and from_chan to the y,
         * but for segments in the y-direction, from_chan is the x coordinate and sb_seg is the y. So here we reverse
         * the coordinates if necessary */
        if (from_type == to_type) {
            //Same channel
            to_chan = from_chan;
            to_sb = sb_seg;
        } else {
            VTR_ASSERT(from_type != to_type);
            //Different channels
            to_chan = sb_seg;
            to_sb = from_chan;
        }

        /* to_chan_details may correspond to an x-directed or y-directed channel, depending on which
         * channel type this function is used; so coordinates are reversed as necessary */
        if (to_type == CHANX) {
            to_seg_details = to_chan_details[to_seg][to_chan].data();
        } else {
            to_seg_details = to_chan_details[to_chan][to_seg].data();
        }

        if (to_seg_details[0].length() == 0)
            continue;

        /* Figure out whether the switch block at the current sb_seg coordinate is *behind*
         * the target channel segment (with respect to VPR coordinate system) */
        is_behind = false;
        if (to_type == from_type) {
            if (sb_seg == start) {
                is_behind = true;
            } else {
                is_behind = false;
            }
        } else {
            VTR_ASSERT((to_seg == from_chan) || (to_seg == (from_chan + 1)));
            if (to_seg > from_chan) {
                is_behind = true;
            }
        }

        /* Figure out which side of the SB the destination segment lies on */
        if (CHANX == to_type) {
            to_side = (is_behind ? RIGHT : LEFT);
        } else {
            VTR_ASSERT(CHANY == to_type);
            to_side = (is_behind ? TOP : BOTTOM);
        }

        /* To get to the destination seg/chan, the source track can connect to the SB from
         * one of two directions. If we're in CHANX, we can connect to it from the left or
         * right, provided we're not at a track endpoint. And similarly for a source track
         * in CHANY. */
        /* Do edges going from the right SB side (if we're in CHANX) or top (if we're in CHANY).
         * However, can't connect to right (top) if already at rightmost (topmost) track end */
        if (sb_seg < end_sb_seg) {
            if (custom_switch_block) {
                if (Direction::DEC == from_seg_details[from_track].direction() || BI_DIRECTIONAL == directionality) {
                    num_conn += get_track_to_chan_seg(rr_graph_builder, layer, from_track, to_chan, to_seg,
                                                      to_type, from_side_a, to_side,
                                                      switch_override,
                                                      sb_conn_map, from_rr_node, rr_edges_to_create);
                }
            } else {
                if (BI_DIRECTIONAL == directionality) {
                    /* For bidir, the target segment might have an unbuffered (bidir pass transistor)
                     * switchbox, so we follow through regardless of whether the current segment has an SB */
                    conn_tracks = switch_block_conn[from_side_a][to_side][from_track];
                    num_conn += get_bidir_track_to_chan_seg(rr_graph_builder, conn_tracks, layer,
                                                            to_chan, to_seg, to_sb, to_type,
                                                            to_seg_details, from_is_sblock, from_switch,
                                                            switch_override,
                                                            directionality, from_rr_node, rr_edges_to_create);
                }
                if (UNI_DIRECTIONAL == directionality) {
                    /* No fanout if no SB. */
                    /* Also, we are connecting from the top or right of SB so it
                     * makes the most sense to only get there from Direction::DEC wires. */
                    if ((from_is_sblock) && (Direction::DEC == from_seg_details[from_track].direction())) {
                        num_conn += get_unidir_track_to_chan_seg(rr_graph_builder, layer, from_track, to_chan,
                                                                 to_seg, to_sb, to_type, max_chan_width, grid,
                                                                 from_side_a, to_side, Fs_per_side,
                                                                 sblock_pattern,
                                                                 switch_override,
                                                                 to_seg_details,
                                                                 &Fs_clipped, from_rr_node, rr_edges_to_create);
                    }
                }
            }
        }

        /* Do the edges going from the left SB side (if we're in CHANX) or bottom (if we're in CHANY)
         * However, can't connect to left (bottom) if already at leftmost (bottommost) track end */
        if (sb_seg > start_sb_seg) {
            if (custom_switch_block) {
                if (Direction::INC == from_seg_details[from_track].direction() || BI_DIRECTIONAL == directionality) {
                    num_conn += get_track_to_chan_seg(rr_graph_builder, layer, from_track, to_chan, to_seg,
                                                      to_type, from_side_b, to_side,
                                                      switch_override,
                                                      sb_conn_map, from_rr_node, rr_edges_to_create);
                }
            } else {
                if (BI_DIRECTIONAL == directionality) {
                    /* For bidir, the target segment might have an unbuffered (bidir pass transistor)
                     * switchbox, so we follow through regardless of whether the current segment has an SB */
                    conn_tracks = switch_block_conn[from_side_b][to_side][from_track];
                    num_conn += get_bidir_track_to_chan_seg(rr_graph_builder, conn_tracks, layer,
                                                            to_chan, to_seg, to_sb, to_type,
                                                            to_seg_details, from_is_sblock, from_switch,
                                                            switch_override,
                                                            directionality, from_rr_node, rr_edges_to_create);
                }
                if (UNI_DIRECTIONAL == directionality) {
                    /* No fanout if no SB. */
                    /* Also, we are connecting from the bottom or left of SB so it
                     * makes the most sense to only get there from Direction::INC wires. */
                    if ((from_is_sblock)
                        && (Direction::INC == from_seg_details[from_track].direction())) {
                        num_conn += get_unidir_track_to_chan_seg(rr_graph_builder, layer, from_track, to_chan,
                                                                 to_seg, to_sb, to_type, max_chan_width, grid,
                                                                 from_side_b, to_side, Fs_per_side,
                                                                 sblock_pattern,
                                                                 switch_override,
                                                                 to_seg_details,
                                                                 &Fs_clipped, from_rr_node, rr_edges_to_create);
                    }
                }
            }
        }
    }

    return num_conn;
}

void alloc_and_load_tile_rr_node_indices(RRGraphBuilder& rr_graph_builder,
                                         t_physical_tile_type_ptr physical_tile,
                                         int layer,
                                         int x,
                                         int y,
                                         int* num_rr_nodes) {
    std::vector<e_side> wanted_sides{TOP, BOTTOM, LEFT, RIGHT};
    auto class_num_range = get_flat_tile_primitive_classes(physical_tile);
    auto pin_num_vec = get_flat_tile_pins(physical_tile);

    std::vector<int> class_num_vec(class_num_range.total_num());
    std::iota(class_num_vec.begin(), class_num_vec.end(), class_num_range.low);

    add_classes_spatial_lookup(rr_graph_builder,
                               physical_tile,
                               class_num_vec,
                               layer,
                               x,
                               y,
                               physical_tile->width,
                               physical_tile->height,
                               num_rr_nodes);

    add_pins_spatial_lookup(rr_graph_builder,
                            physical_tile,
                            pin_num_vec,
                            layer,
                            x,
                            y,
                            num_rr_nodes,
                            wanted_sides);
}

static int get_bidir_track_to_chan_seg(RRGraphBuilder& rr_graph_builder,
                                       const std::vector<int> conn_tracks,
                                       const int layer,
                                       const int to_chan,
                                       const int to_seg,
                                       const int to_sb,
                                       const t_rr_type to_type,
                                       const t_chan_seg_details* seg_details,
                                       const bool from_is_sblock,
                                       const int from_switch,
                                       const int switch_override,
                                       const enum e_directionality directionality,
                                       RRNodeId from_rr_node,
                                       t_rr_edge_info_set& rr_edges_to_create) {
    unsigned iconn;
    int to_track, to_switch, num_conn, to_x, to_y, i;
    bool to_is_sblock;
    short switch_types[2];

    /* x, y coords for get_rr_node lookups */
    if (CHANX == to_type) {
        to_x = to_seg;
        to_y = to_chan;
    } else {
        VTR_ASSERT(CHANY == to_type);
        to_x = to_chan;
        to_y = to_seg;
    }

    /* Go through the list of tracks we can connect to */
    num_conn = 0;
    for (iconn = 0; iconn < conn_tracks.size(); ++iconn) {
        to_track = conn_tracks[iconn];
        RRNodeId to_node = rr_graph_builder.node_lookup().find_node(layer,to_x, to_y, to_type, to_track);

        if (!to_node) {
            continue;
        }

        /* Get the switches for any edges between the two tracks */
        to_switch = seg_details[to_track].arch_wire_switch();

        to_is_sblock = is_sblock(to_chan, to_seg, to_sb, to_track, seg_details,
                                 directionality);
        get_switch_type(from_is_sblock, to_is_sblock, from_switch, to_switch,
                        switch_override,
                        switch_types);

        /* There are up to two switch edges allowed from track to track */
        for (i = 0; i < 2; ++i) {
            /* If the switch_type entry is empty, skip it */
            if (OPEN == switch_types[i]) {
                continue;
            }

            /* Add the edge to the list */
            rr_edges_to_create.emplace_back(from_rr_node, to_node, switch_types[i]);
            ++num_conn;
        }
    }

    return num_conn;
}

/* Figures out the edges that should connect the given wire segment to the given
 * channel segment, adds these edges to 'edge_list' and returns the number of
 * edges added .
 * See route/build_switchblocks.c for a detailed description of how the switch block
 * connection map sb_conn_map is generated. */
static int get_track_to_chan_seg(RRGraphBuilder& rr_graph_builder,
                                 const int layer,
                                 const int from_wire,
                                 const int to_chan,
                                 const int to_seg,
                                 const t_rr_type to_chan_type,
                                 const e_side from_side,
                                 const e_side to_side,
                                 const int switch_override,
                                 t_sb_connection_map* sb_conn_map,
                                 RRNodeId from_rr_node,
                                 t_rr_edge_info_set& rr_edges_to_create) {
    int edge_count = 0;
    int to_x, to_y;
    int tile_x, tile_y;

    /* get x/y coordinates from seg/chan coordinates */
    if (CHANX == to_chan_type) {
        to_x = tile_x = to_seg;
        to_y = tile_y = to_chan;
        if (RIGHT == to_side) {
            tile_x--;
        }
    } else {
        VTR_ASSERT(CHANY == to_chan_type);
        to_x = tile_x = to_chan;
        to_y = tile_y = to_seg;
        if (TOP == to_side) {
            tile_y--;
        }
    }

    /* get coordinate to index into the SB map */
    Switchblock_Lookup sb_coord(tile_x, tile_y, from_side, to_side);
    if (sb_conn_map->count(sb_coord) > 0) {
        /* get reference to the connections vector which lists all destination wires for a given source wire
         * at a specific coordinate sb_coord */
        std::vector<t_switchblock_edge>& conn_vector = (*sb_conn_map)[sb_coord];

        /* go through the connections... */
        for (int iconn = 0; iconn < (int)conn_vector.size(); ++iconn) {
            if (conn_vector.at(iconn).from_wire != from_wire) continue;

            int to_wire = conn_vector.at(iconn).to_wire;
            RRNodeId to_node = rr_graph_builder.node_lookup().find_node(layer,to_x, to_y, to_chan_type, to_wire);

            if (!to_node) {
                continue;
            }

            /* Get the index of the switch connecting the two wires */
            int src_switch = conn_vector[iconn].switch_ind;

            //Apply any switch overrides
            if (should_apply_switch_override(switch_override)) {
                src_switch = switch_override;
            }

            rr_edges_to_create.emplace_back(from_rr_node, to_node, src_switch);
            ++edge_count;

            auto& device_ctx = g_vpr_ctx.device();

            if (device_ctx.arch_switch_inf[src_switch].directionality() == BI_DIRECTIONAL) {
                //Add reverse edge since bi-directional
                rr_edges_to_create.emplace_back(to_node, from_rr_node, src_switch);
                ++edge_count;
            }
        }
    } else {
        /* specified sb_conn_map entry does not exist -- do nothing */
    }
    return edge_count;
}

static int get_unidir_track_to_chan_seg(RRGraphBuilder& rr_graph_builder,
                                        const int layer,
                                        const int from_track,
                                        const int to_chan,
                                        const int to_seg,
                                        const int to_sb,
                                        const t_rr_type to_type,
                                        const int max_chan_width,
                                        const DeviceGrid& grid,
                                        const enum e_side from_side,
                                        const enum e_side to_side,
                                        const int Fs_per_side,
                                        t_sblock_pattern& sblock_pattern,
                                        const int switch_override,
                                        const t_chan_seg_details* seg_details,
                                        bool* Fs_clipped,
                                        RRNodeId from_rr_node,
                                        t_rr_edge_info_set& rr_edges_to_create) {
    int num_labels = 0;
    std::vector<int> mux_labels;

    /* x, y coords for get_rr_node lookups */
    int to_x = (CHANX == to_type ? to_seg : to_chan);
    int to_y = (CHANX == to_type ? to_chan : to_seg);
    int sb_x = (CHANX == to_type ? to_sb : to_chan);
    int sb_y = (CHANX == to_type ? to_chan : to_sb);
    int max_len = (CHANX == to_type ? grid.width() : grid.height()) - 2; //-2 for no perimeter channels

    enum Direction to_dir = Direction::DEC;
    if (to_sb < to_seg) {
        to_dir = Direction::INC;
    }

    *Fs_clipped = false;

    /* get list of muxes to which we can connect */
    int dummy;
    label_wire_muxes(to_chan, to_seg, seg_details, UNDEFINED, max_len,
                     to_dir, max_chan_width, false, mux_labels, &num_labels, &dummy);

    /* Can't connect if no muxes. */
    if (num_labels < 1) {
        return 0;
    }

    /* Check if Fs demand was too high. */
    if (Fs_per_side > num_labels) {
        *Fs_clipped = true;
    }

    /* Handle Fs > 3 by assigning consecutive muxes. */
    int count = 0;
    for (int i = 0; i < Fs_per_side; ++i) {
        /* Get the target label */
        for (int j = 0; j < 4; j = j + 2) {
            /* Use the balanced labeling for passing and fringe wires */
            int to_mux = sblock_pattern[sb_x][sb_y][from_side][to_side][from_track][j];
            if (to_mux == UN_SET)
                continue;

            int to_track = sblock_pattern[sb_x][sb_y][from_side][to_side][from_track][j + 1];
            if (to_track == UN_SET) {
                to_track = mux_labels[(to_mux + i) % num_labels];
                sblock_pattern[sb_x][sb_y][from_side][to_side][from_track][j + 1] = to_track;
            }
            RRNodeId to_node = rr_graph_builder.node_lookup().find_node(layer,to_x, to_y, to_type, to_track);

            if (!to_node) {
                continue;
            }

            //Determine which switch to use
            int iswitch = seg_details[to_track].arch_wire_switch();

            //Apply any switch overrides
            if (should_apply_switch_override(switch_override)) {
                iswitch = switch_override;
            }
            VTR_ASSERT(iswitch != OPEN);

            /* Add edge to list. */
            rr_edges_to_create.emplace_back(from_rr_node, to_node, iswitch);
            ++count;

            auto& device_ctx = g_vpr_ctx.device();
            if (device_ctx.arch_switch_inf[iswitch].directionality() == BI_DIRECTIONAL) {
                //Add reverse edge since bi-directional
                rr_edges_to_create.emplace_back(to_node, from_rr_node, iswitch);
                ++count;
            }
        }
    }

    return count;
}

bool is_sblock(const int chan, int wire_seg, const int sb_seg, const int track, const t_chan_seg_details* seg_details, const enum e_directionality directionality) {
    int length, ofs, fac;

    fac = 1;
    if (UNI_DIRECTIONAL == directionality) {
        fac = 2;
    }

    length = seg_details[track].length();

    /* Make sure they gave us correct start */
    wire_seg = get_seg_start(seg_details, track, chan, wire_seg);

    ofs = sb_seg - wire_seg + 1; /* Offset 0 is behind us, so add 1 */

    VTR_ASSERT(ofs >= 0);
    VTR_ASSERT(ofs < (length + 1));

    /* If unidir segment that is going backwards, we need to flip the ofs */
    if ((ofs % fac) > 0) {
        ofs = length - ofs;
    }

    return seg_details[track].sb(ofs);
}

static void get_switch_type(bool is_from_sblock,
                            bool is_to_sblock,
                            short from_node_switch,
                            short to_node_switch,
                            const int switch_override,
                            short switch_types[2]) {
    /* This routine looks at whether the from_node and to_node want a switch,  *
     * and what type of switch is used to connect *to* each type of node       *
     * (from_node_switch and to_node_switch).  It decides what type of switch, *
     * if any, should be used to go from from_node to to_node.  If no switch   *
     * should be inserted (i.e. no connection), it returns OPEN.  Its returned *
     * values are in the switch_types array.  It needs to return an array      *
     * because some topologies (e.g. bi-dir pass gates) result in two switches.*/

    auto& device_ctx = g_vpr_ctx.device();

    switch_types[0] = NO_SWITCH;
    switch_types[1] = NO_SWITCH;

    if (switch_override == NO_SWITCH) {
        return; //No switches
    }

    if (should_apply_switch_override(switch_override)) {
        //Use the override switches instead
        from_node_switch = switch_override;
        to_node_switch = switch_override;
    }

    int used = 0;
    bool forward_switch = false;
    bool backward_switch = false;

    /* Connect forward if we are a sblock */
    if (is_from_sblock) {
        switch_types[used] = to_node_switch;
        ++used;

        forward_switch = true;
    }

    /* Check for reverse switch */
    if (is_to_sblock) {
        if (device_ctx.arch_switch_inf[from_node_switch].directionality() == e_directionality::BI_DIRECTIONAL) {
            switch_types[used] = from_node_switch;
            ++used;

            backward_switch = true;
        }
    }

    /* Take the larger switch if there are two of the same type */
    if (forward_switch
        && backward_switch
        && (device_ctx.arch_switch_inf[from_node_switch].type() == device_ctx.arch_switch_inf[to_node_switch].type())) {
        //Sanity checks
        VTR_ASSERT_SAFE_MSG(device_ctx.arch_switch_inf[from_node_switch].type() == device_ctx.arch_switch_inf[to_node_switch].type(), "Same switch type");
        VTR_ASSERT_MSG(device_ctx.arch_switch_inf[to_node_switch].directionality() == e_directionality::BI_DIRECTIONAL, "Bi-dir to switch");
        VTR_ASSERT_MSG(device_ctx.arch_switch_inf[from_node_switch].directionality() == e_directionality::BI_DIRECTIONAL, "Bi-dir from switch");

        /* Take the smaller index unless the other
         * switch is bigger (smaller R). */

        int first_switch = std::min(to_node_switch, from_node_switch);
        int second_switch = std::max(to_node_switch, from_node_switch);

        if (used < 2) {
            VPR_FATAL_ERROR(VPR_ERROR_ROUTE,
                            "Expected 2 switches (forward and back) between RR nodes (found %d switches, min switch index: %d max switch index: %d)",
                            used, first_switch, second_switch);
        }

        int switch_to_use = first_switch;
        if (device_ctx.arch_switch_inf[second_switch].R < device_ctx.arch_switch_inf[first_switch].R) {
            switch_to_use = second_switch;
        }

        for (int i = 0; i < used; ++i) {
            switch_types[i] = switch_to_use;
        }
    }
}

static int vpr_to_phy_track(const int itrack,
                            const int chan_num,
                            const int seg_num,
                            const t_chan_seg_details* seg_details,
                            const enum e_directionality directionality) {
    int group_start, group_size;
    int vpr_offset_for_first_phy_track;
    int vpr_offset, phy_offset;
    int phy_track;
    int fac;

    /* Assign in pairs if unidir. */
    fac = 1;
    if (UNI_DIRECTIONAL == directionality) {
        fac = 2;
    }

    group_start = seg_details[itrack].group_start();
    group_size = seg_details[itrack].group_size();

    vpr_offset_for_first_phy_track = (chan_num + seg_num - 1)
                                     % (group_size / fac);
    vpr_offset = (itrack - group_start) / fac;
    phy_offset = (vpr_offset_for_first_phy_track + vpr_offset)
                 % (group_size / fac);
    phy_track = group_start + (fac * phy_offset) + (itrack - group_start) % fac;

    return phy_track;
}

t_sblock_pattern alloc_sblock_pattern_lookup(const DeviceGrid& grid,
                                             t_chan_width* nodes_per_chan) {
    /* loading up the sblock connection pattern matrix. It's a huge matrix because
     * for nonquantized W, it's impossible to make simple permutations to figure out
     * where muxes are and how to connect to them such that their sizes are balanced */

    /* Do chunked allocations to make freeing easier, speed up malloc and free, and
     * reduce some of the memory overhead. Could use fewer malloc's but this way
     * avoids all considerations of pointer sizes and alignment. */

    /* Alloc each list of pointers in one go. items is a running product that increases
     * with each new dimension of the matrix. */

    VTR_ASSERT(grid.width() > 0);
    VTR_ASSERT(grid.height() > 0);
    //CHANGE THIS
    VTR_ASSERT(nodes_per_chan->max >= 0);

    t_sblock_pattern sblock_pattern({{
                                        grid.width() - 1,
                                        grid.height() - 1,
                                        4, //From side
                                        4, //To side
                                        size_t(nodes_per_chan->max),
                                        4 //to_mux, to_trac, alt_mux, alt_track
                                    }},
                                    UN_SET);

    /* This is the outer pointer to the full matrix */
    return sblock_pattern;
}

void load_sblock_pattern_lookup(const int i,
                                const int j,
                                const DeviceGrid& grid,
                                const t_chan_width* nodes_per_chan,
                                const t_chan_details& chan_details_x,
                                const t_chan_details& chan_details_y,
                                const int /*Fs*/,
                                const enum e_switch_block_type switch_block_type,
                                t_sblock_pattern& sblock_pattern) {
    /* This routine loads a lookup table for sblock topology. The lookup table is huge
     * because the sblock varies from location to location. The i, j means the owning
     * location of the sblock under investigation. */

    /* SB's have coords from (0, 0) to (grid.width()-2, grid.height()-2) */
    VTR_ASSERT(i >= 0);
    VTR_ASSERT(i <= int(grid.width()) - 2);
    VTR_ASSERT(j >= 0);
    VTR_ASSERT(j <= int(grid.height()) - 2);

    /* May 12 - 15, 2007
     *
     * I identify three types of sblocks in the chip: 1) The core sblock, whose special
     * property is that the number of muxes (and ending wires) on each side is the same (very useful
     * property, since it leads to a N-to-N assignment problem with ending wires). 2) The corner sblock
     * which is same as a L=1 core sblock with 2 sides only (again N-to-N assignment problem). 3) The
     * fringe / chip edge sblock which is most troublesome, as balance in each side of muxes is
     * attainable but balance in the entire sblock is not. The following code first identifies the
     * incoming wires, which can be classified into incoming passing wires with sblock and incoming
     * ending wires (the word "incoming" is sometimes dropped for ease of discussion). It appropriately
     * labels all the wires on each side by the following order: By the call to label_incoming_wires,
     * which labels for one side, the order is such that the incoming ending wires (always with sblock)
     * are labeled first 0,1,2,... p-1, then the incoming passing wires with sblock are labeled
     * p,p+1,p+2,... k-1 (for total of k). By this convention, one can easily distinguish the ending
     * wires from the passing wires by checking a label against num_ending_wires variable.
     *
     * After labeling all the incoming wires, this routine labels the muxes on the side we're currently
     * connecting to (iterated for four sides of the sblock), called the to_side. The label scheme is
     * the natural order of the muxes by their track #. Also we find the number of muxes.
     *
     * For each to_side, the total incoming wires that connect to the muxes on to_side
     * come from three sides: side_1 (to_side's right), side_2 (to_side's left) and opp_side.
     * The problem of balancing mux size is then: considering all incoming passing wires
     * with sblock on side_1, side_2 and opp_side, how to assign them to the muxes on to_side
     * (with specified Fs) in a way that mux size is imbalanced by at most 1. I solve this
     * problem by this approach: the first incoming passing wire will connect to 0, 1, 2,
     * ..., Fs_per_side - 1, then the next incoming passing wire will connect to
     * Fs_per_side, Fs_per_side+1, ..., Fs_per_side*2-1, and so on. This consistent STAGGERING
     * ensures N-to-N assignment is perfectly balanced and M-to-N assignment is imbalanced by no
     * more than 1.
     */

    /* SB's range from (0, 0) to (grid.width() - 2, grid.height() - 2) */
    /* First find all four sides' incoming wires */

    static_assert(NUM_SIDES == 4, "Should be 4 sides");
    std::array<std::vector<int>, NUM_SIDES> wire_mux_on_track;
    std::array<std::vector<int>, NUM_SIDES> incoming_wire_label;
    int num_incoming_wires[NUM_SIDES];
    int num_ending_wires[NUM_SIDES];
    int num_wire_muxes[NUM_SIDES];

    /* "Label" the wires around the switch block by connectivity. */
    for (e_side side : {TOP, RIGHT, BOTTOM, LEFT}) {
        /* Assume the channel segment doesn't exist. */
        wire_mux_on_track[side].clear();
        incoming_wire_label[side].clear();
        num_incoming_wires[side] = 0;
        num_ending_wires[side] = 0;
        num_wire_muxes[side] = 0;

        /* Skip the side and leave the zeroed value if the
         * channel segment doesn't exist. */
        bool skip = true;
        switch (side) {
            case TOP:
                if (j < int(grid.height()) - 2) {
                    skip = false;
                }
                break;
            case RIGHT:
                if (i < int(grid.width()) - 2) {
                    skip = false;
                }
                break;
            case BOTTOM:
                if (j > 0) {
                    skip = false;
                }
                break;
            case LEFT:
                if (i > 0) {
                    skip = false;
                }
                break;
            default:
                VTR_ASSERT_MSG(false, "Unrecognized side");
                break;
        }
        if (skip) {
            continue;
        }

        /* Figure out the channel and segment for a certain direction */
        bool vert = ((side == TOP) || (side == BOTTOM));
        bool pos_dir = ((side == TOP) || (side == RIGHT));
        int chan_len = (vert ? grid.height() : grid.width()) - 2; //-2 for no perim channels
        int chan = (vert ? i : j);
        int sb_seg = (vert ? j : i);
        int seg = (pos_dir ? (sb_seg + 1) : sb_seg);
        int chan_width = get_chan_width(side, nodes_per_chan);
        const t_chan_seg_details* seg_details = (vert ? chan_details_y[chan][seg] : chan_details_x[seg][chan]).data();
        if (seg_details[0].length() <= 0)
            continue;

        /* Figure out all the tracks on a side that are ending and the
         * ones that are passing through and have a SB. */
        enum Direction end_dir = (pos_dir ? Direction::DEC : Direction::INC);

        /*
         * AA: Different channel widths have different seg_details 
         * warranting modified calls to static routines in this file. 
         */
        label_incoming_wires(chan, seg, sb_seg,
                             seg_details, chan_len, end_dir, chan_width,
                             incoming_wire_label[side],
                             &num_incoming_wires[side],
                             &num_ending_wires[side]);

        /* Figure out all the tracks on a side that are starting. */
        int dummy;
        enum Direction start_dir = (pos_dir ? Direction::INC : Direction::DEC);
        label_wire_muxes(chan, seg,
                         seg_details, UNDEFINED, chan_len, start_dir, chan_width,
                         false, wire_mux_on_track[side], &num_wire_muxes[side], &dummy);
    }

    for (e_side to_side : {TOP, RIGHT, BOTTOM, LEFT}) {
        /* Can't do anything if no muxes on this side. */
        if (num_wire_muxes[to_side] == 0)
            continue;

        /* Figure out side rotations */
        VTR_ASSERT((TOP == 0) && (RIGHT == 1) && (BOTTOM == 2) && (LEFT == 3));
        int side_cw = (to_side + 1) % 4;
        int side_opp = (to_side + 2) % 4;
        int side_ccw = (to_side + 3) % 4;

        /* For the core sblock:
         * The new order for passing wires should appear as
         * 0,1,2..,scw-1, for passing wires with sblock on side_cw
         * scw,scw+1,...,sccw-1, for passing wires with sblock on side_ccw
         * sccw,sccw+1,... for passing wires with sblock on side_opp.
         * This way, I can keep the imbalance to at most 1.
         *
         * For the fringe sblocks, I don't distinguish between
         * passing and ending wires so the above statement still holds
         * if you replace "passing" by "incoming" */

        if (!incoming_wire_label[side_cw].empty()) {
            for (int ichan = 0; ichan < get_chan_width((e_side)side_cw, nodes_per_chan); ichan++) {
                int itrack = ichan;
                if (side_cw == TOP || side_cw == BOTTOM) {
                    itrack = ichan % nodes_per_chan->y_list[i];
                } else if (side_cw == RIGHT || side_cw == LEFT) {
                    itrack = ichan % nodes_per_chan->x_list[j];
                }

                if (incoming_wire_label[side_cw][itrack] != UN_SET) {
                    int mux = get_simple_switch_block_track((enum e_side)side_cw,
                                                            (enum e_side)to_side,
                                                            incoming_wire_label[side_cw][ichan],
                                                            switch_block_type,
                                                            num_wire_muxes[to_side],
                                                            num_wire_muxes[to_side]);

                    if (sblock_pattern[i][j][side_cw][to_side][itrack][0] == UN_SET) {
                        sblock_pattern[i][j][side_cw][to_side][itrack][0] = mux;
                    } else if (sblock_pattern[i][j][side_cw][to_side][itrack][2] == UN_SET) {
                        sblock_pattern[i][j][side_cw][to_side][itrack][2] = mux;
                    }
                }
            }
        }

        if (!incoming_wire_label[side_ccw].empty()) {
            for (int ichan = 0; ichan < get_chan_width((e_side)side_ccw, nodes_per_chan); ichan++) {
                int itrack = ichan;
                if (side_ccw == TOP || side_ccw == BOTTOM) {
                    itrack = ichan % nodes_per_chan->y_list[i];
                } else if (side_ccw == RIGHT || side_ccw == LEFT) {
                    itrack = ichan % nodes_per_chan->x_list[j];
                }

                if (incoming_wire_label[side_ccw][itrack] != UN_SET) {
                    int mux = get_simple_switch_block_track((enum e_side)side_ccw,
                                                            (enum e_side)to_side,
                                                            incoming_wire_label[side_ccw][ichan],
                                                            switch_block_type,
                                                            num_wire_muxes[to_side],
                                                            num_wire_muxes[to_side]);

                    if (sblock_pattern[i][j][side_ccw][to_side][itrack][0] == UN_SET) {
                        sblock_pattern[i][j][side_ccw][to_side][itrack][0] = mux;
                    } else if (sblock_pattern[i][j][side_ccw][to_side][itrack][2] == UN_SET) {
                        sblock_pattern[i][j][side_ccw][to_side][itrack][2] = mux;
                    }
                }
            }
        }

        if (!incoming_wire_label[side_opp].empty()) {
            for (int itrack = 0; itrack < get_chan_width((e_side)side_opp, nodes_per_chan); itrack++) {
                /* not ending wire nor passing wire with sblock */
                if (incoming_wire_label[side_opp][itrack] != UN_SET) {
                    /* corner sblocks for sure have no opposite channel segments so don't care about them */
                    if (incoming_wire_label[side_opp][itrack] < num_ending_wires[side_opp]) {
                        /* The ending wires in core sblocks form N-to-N assignment problem, so can
                         * use any pattern such as Wilton */
                        /* In the direct connect case, I know for sure the init mux is at the same track #
                         * as this ending wire, but still need to find the init mux label for Fs > 3 */
                        int mux = find_label_of_track(wire_mux_on_track[to_side],
                                                      num_wire_muxes[to_side], itrack);
                        sblock_pattern[i][j][side_opp][to_side][itrack][0] = mux;
                    } else {
                        /* These are wire segments that pass through the switch block.
                         *
                         * There is no connection from wire segment midpoints to the opposite switch block
                         * side, so there's nothing to be done here (at Fs=3, this connection is implicit for passing
                         * wires and at Fs>3 the code in this function seems to create heavily unbalanced
                         * switch patterns). Additionally, the code in build_rr_chan() explicitly skips
                         * connections from wire segment midpoints to the opposite sb side (for switch block patterns
                         * generated with this function) so any such assignment to sblock_pattern will be ignored anyway. */
                    }
                }
            }
        }
    }
}

/* Labels the muxes on that side (seg_num, chan_num, direction). The returned array
 * maps a label to the actual track #: array[0] = <the track number of the first/lowest mux>
 * This routine orders wire muxes by their natural order, i.e. track #
 * If seg_type_index == UNDEFINED, all segments in the channel are considered. Otherwise this routine
 * only looks at segments that belong to the specified segment type. */

static void label_wire_muxes(const int chan_num,
                             const int seg_num,
                             const t_chan_seg_details* seg_details,
                             const int seg_type_index,
                             const int max_len,
                             const enum Direction dir,
                             const int max_chan_width,
                             const bool check_cb,
                             std::vector<int>& labels,
                             int* num_wire_muxes,
                             int* num_wire_muxes_cb_restricted) {
    int itrack, start, end, num_labels, num_labels_restricted, pass;
    bool is_endpoint;

    /* COUNT pass then a LOAD pass */
    num_labels = 0;
    num_labels_restricted = 0;
    for (pass = 0; pass < 2; ++pass) {
        /* Alloc the list on LOAD pass */
        if (pass > 0) {
            labels.resize(num_labels);
            std::fill(labels.begin(), labels.end(), 0);
            num_labels = 0;
        }

        /* Find the tracks that are starting. */
        for (itrack = 0; itrack < max_chan_width; ++itrack) {
            start = get_seg_start(seg_details, itrack, chan_num, seg_num);
            end = get_seg_end(seg_details, itrack, start, chan_num, max_len);

            /* Skip tracks that are undefined */
            if (seg_details[itrack].length() == 0) {
                continue;
            }

            /* Skip tracks going the wrong way */
            if (seg_details[itrack].direction() != dir) {
                continue;
            }

            if (seg_type_index != UNDEFINED) {
                /* skip tracks that don't belong to the specified segment type */
                if (seg_details[itrack].index() != seg_type_index) {
                    continue;
                }
            }

            /* Determine if we are a wire startpoint */
            is_endpoint = (seg_num == start);
            if (Direction::DEC == seg_details[itrack].direction()) {
                is_endpoint = (seg_num == end);
            }

            /* Count the labels and load if LOAD pass */
            if (is_endpoint) {
                /*
                 * not all wire endpoints can be driven by OPIN (depending on the <cb> pattern in the arch file)
                 * the check_cb is targeting this arch specification:
                 * if this function is called by get_unidir_opin_connections(),
                 * then we need to check if mux connections can be added to this type of wire,
                 * otherwise, this function should not consider <cb> specification.
                 */
                if ((!check_cb) || (seg_details[itrack].cb(0) == true)) {
                    if (pass > 0) {
                        labels[num_labels] = itrack;
                    }
                    ++num_labels;
                }
                if (pass > 0)
                    num_labels_restricted += (seg_details[itrack].cb(0) == true) ? 1 : 0;
            }
        }
    }

    *num_wire_muxes = num_labels;
    *num_wire_muxes_cb_restricted = num_labels_restricted;
}

static void label_incoming_wires(const int chan_num,
                                 const int seg_num,
                                 const int sb_seg,
                                 const t_chan_seg_details* seg_details,
                                 const int max_len,
                                 const enum Direction dir,
                                 const int max_chan_width,
                                 std::vector<int>& labels,
                                 int* num_incoming_wires,
                                 int* num_ending_wires) {
    /* Labels the incoming wires on that side (seg_num, chan_num, direction).
     * The returned array maps a track # to a label: array[0] = <the new hash value/label for track 0>,
     * the labels 0,1,2,.. identify consecutive incoming wires that have sblock (passing wires with sblock and ending wires) */

    int itrack, start, end, num_passing, num_ending, pass;
    bool sblock_exists, is_endpoint;

    /* Alloc the list of labels for the tracks */
    labels.resize(max_chan_width);
    std::fill(labels.begin(), labels.end(), UN_SET);

    num_ending = 0;
    num_passing = 0;
    for (pass = 0; pass < 2; ++pass) {
        for (itrack = 0; itrack < max_chan_width; ++itrack) {
            /* Skip tracks that are undefined */
            if (seg_details[itrack].length() == 0) {
                continue;
            }

            if (seg_details[itrack].direction() == dir) {
                start = get_seg_start(seg_details, itrack, chan_num, seg_num);
                end = get_seg_end(seg_details, itrack, start, chan_num, max_len);

                /* Determine if we are a wire endpoint */
                is_endpoint = (seg_num == end);
                if (Direction::DEC == seg_details[itrack].direction()) {
                    is_endpoint = (seg_num == start);
                }

                /* Determine if we have a sblock on the wire */
                sblock_exists = is_sblock(chan_num, seg_num, sb_seg, itrack,
                                          seg_details, UNI_DIRECTIONAL);

                switch (pass) {
                        /* On first pass, only load ending wire labels. */
                    case 0:
                        if (is_endpoint) {
                            labels[itrack] = num_ending;
                            ++num_ending;
                        }
                        break;

                        /* On second pass, load the passing wire labels. They
                         * will follow after the ending wire labels. */
                    case 1:
                        if ((false == is_endpoint) && sblock_exists) {
                            labels[itrack] = num_ending + num_passing;
                            ++num_passing;
                        }
                        break;
                    default:
                        VTR_ASSERT_MSG(false, "Unrecognized pass");
                        break;
                }
            }
        }
    }

    *num_incoming_wires = num_passing + num_ending;
    *num_ending_wires = num_ending;
}

static int find_label_of_track(const std::vector<int>& wire_mux_on_track,
                               int num_wire_muxes,
                               int from_track) {
    /* Returns the index/label in array wire_mux_on_track whose entry equals from_track. If none are
     * found, then returns the index of the entry whose value is the largest */
    int i_label = -1;
    int max_track = -1;

    for (int i = 0; i < num_wire_muxes; i++) {
        if (wire_mux_on_track[i] == from_track) {
            i_label = i;
            break;
        } else if (wire_mux_on_track[i] > max_track) {
            i_label = i;
            max_track = wire_mux_on_track[i];
        }
    }
    return i_label;
}

static int should_create_switchblock(const DeviceGrid& grid, int layer_num, int from_chan_coord, int from_seg_coord, t_rr_type from_chan_type, t_rr_type to_chan_type) {
    //Convert the chan/seg indices to real x/y coordinates
    int y_coord;
    int x_coord;
    if (from_chan_type == CHANX) {
        y_coord = from_chan_coord;
        x_coord = from_seg_coord;
    } else {
        VTR_ASSERT(from_chan_type == CHANY);
        y_coord = from_seg_coord;
        x_coord = from_chan_coord;
    }

<<<<<<< HEAD
    auto blk_type = grid.get_physical_type({x_coord, y_coord,layer_num});
    int width_offset = grid.get_width_offset({x_coord, y_coord,layer_num});
    int height_offset = grid.get_height_offset({x_coord, y_coord,layer_num});
=======
    auto blk_type = grid.get_physical_type(x_coord, y_coord);
    int width_offset = grid.get_width_offset(x_coord, y_coord);
    int height_offset = grid.get_height_offset(x_coord, y_coord);
>>>>>>> b86ab992

    e_sb_type sb_type = blk_type->switchblock_locations[width_offset][height_offset];
    auto switch_override = blk_type->switchblock_switch_overrides[width_offset][height_offset];

    if (sb_type == e_sb_type::FULL) {
        return switch_override;
    } else if (sb_type == e_sb_type::STRAIGHT && from_chan_type == to_chan_type) {
        return switch_override;
    } else if (sb_type == e_sb_type::TURNS && from_chan_type != to_chan_type) {
        return switch_override;
    } else if (sb_type == e_sb_type::HORIZONTAL && from_chan_type == CHANX && to_chan_type == CHANX) {
        return switch_override;
    } else if (sb_type == e_sb_type::VERTICAL && from_chan_type == CHANY && to_chan_type == CHANY) {
        return switch_override;
    }

    return NO_SWITCH;
}

static bool should_apply_switch_override(int switch_override) {
    if (switch_override != NO_SWITCH && switch_override != DEFAULT_SWITCH) {
        VTR_ASSERT(switch_override >= 0);
        return true;
    }
    return false;
}

inline int get_chan_width(enum e_side side, const t_chan_width* nodes_per_chan) {
    return (side == TOP || side == BOTTOM ? nodes_per_chan->y_max : nodes_per_chan->x_max);
}<|MERGE_RESOLUTION|>--- conflicted
+++ resolved
@@ -672,15 +672,9 @@
 
     auto& device_ctx = g_vpr_ctx.device();
 
-<<<<<<< HEAD
     type = device_ctx.grid.get_physical_type({i, j, layer});
     int width_offset = device_ctx.grid.get_width_offset({i, j, layer});
     int height_offset = device_ctx.grid.get_height_offset({i, j, layer});
-=======
-    type = device_ctx.grid.get_physical_type(i, j);
-    int width_offset = device_ctx.grid.get_width_offset(i, j);
-    int height_offset = device_ctx.grid.get_height_offset(i, j);
->>>>>>> b86ab992
 
     num_conn = 0;
 
@@ -730,7 +724,7 @@
             /* Only connect to wire if there is a CB */
             if (is_cblock(chan, seg, to_track, seg_details)) {
                 to_switch = seg_details[to_track].arch_wire_switch();
-                RRNodeId to_node = rr_graph_builder.node_lookup().find_node(layer,tr_i, tr_j, to_type, to_track);
+                RRNodeId to_node = rr_graph_builder.node_lookup().find_node(layer, tr_i, tr_j, to_type, to_track);
 
                 if (!to_node) {
                     continue;
@@ -816,8 +810,8 @@
         dec_track = dec_muxes[dec_mux];
 
         /* Figure the inodes of those muxes */
-        RRNodeId inc_inode_index = rr_graph_builder.node_lookup().find_node(layer,x, y, chan_type, inc_track);
-        RRNodeId dec_inode_index = rr_graph_builder.node_lookup().find_node(layer,x, y, chan_type, dec_track);
+        RRNodeId inc_inode_index = rr_graph_builder.node_lookup().find_node(layer, x, y, chan_type, inc_track);
+        RRNodeId dec_inode_index = rr_graph_builder.node_lookup().find_node(layer, x, y, chan_type, dec_track);
 
         if (!inc_inode_index || !dec_inode_index) {
             continue;
@@ -1060,13 +1054,13 @@
                                  const t_chan_details& chan_details,
                                  RRGraphBuilder& rr_graph_builder,
                                  int* index) {
-    for(int layer = 0; layer < grid.get_num_layers(); layer++) {
+    for (int layer = 0; layer < grid.get_num_layers(); layer++) {
         for (int chan = 0; chan < num_chans - 1; ++chan) {
             for (int seg = 1; seg < chan_len - 1; ++seg) {
                 /* Assign an inode to the starts of tracks */
                 int x = (type == CHANX ? seg : chan);
                 int y = (type == CHANX ? chan : seg);
-                const t_chan_seg_details *seg_details = chan_details[x][y].data();
+                const t_chan_seg_details* seg_details = chan_details[x][y].data();
 
                 /* Reserve nodes in lookup to save memory */
                 rr_graph_builder.node_lookup().reserve_nodes(layer, chan, seg, type, max_chan_width);
@@ -1110,12 +1104,11 @@
                                   int* index,
                                   bool /*is_flat*/) {
     //Walk through the grid assigning indices to SOURCE/SINK IPIN/OPIN
-    for(int layer = 0; layer < grid.get_num_layers(); layer++) {
+    for (int layer = 0; layer < grid.get_num_layers(); layer++) {
         for (int x = 0; x < (int)grid.width(); x++) {
             for (int y = 0; y < (int)grid.height(); y++) {
                 //Process each block from its root location
-                if (grid.get_width_offset({x, y, layer}) == 0 &&
-                    grid.get_height_offset({x, y,layer}) == 0) {
+                if (grid.get_width_offset({x, y, layer}) == 0 && grid.get_height_offset({x, y, layer}) == 0) {
                     t_physical_tile_type_ptr physical_type = grid.get_physical_type({x,
                                                                                      y,
                                                                                      layer});
@@ -1180,87 +1173,13 @@
                         wanted_sides.push_back(RIGHT);
                     }
 
-<<<<<<< HEAD
                     /* If wanted sides is empty still, this block does not have specific wanted sides,
                      * Deposit all the sides
                      */
                     if (wanted_sides.empty()) {
-                        for (e_side side: {TOP, BOTTOM, LEFT, RIGHT}) {
+                        for (e_side side : {TOP, BOTTOM, LEFT, RIGHT}) {
                             wanted_sides.push_back(side);
                         }
-=======
-    for (size_t x = 0; x < grid.width(); x++) {
-        for (size_t y = 0; y < grid.height(); y++) {
-            //Process each block from it's root location
-            if (grid.get_width_offset(x, y) == 0 && grid.get_height_offset(x, y) == 0) {
-                t_physical_tile_type_ptr physical_type = grid.get_physical_type(x, y);
-                //Assign indices for SINKs and SOURCEs
-                // Note that SINKS/SOURCES have no side, so we always use side 0
-                std::vector<int> class_num_vec;
-                std::vector<int> pin_num_vec;
-
-                class_num_vec = get_tile_root_classes(physical_type);
-                pin_num_vec = get_tile_root_pins(physical_type);
-                add_classes_spatial_lookup(rr_graph_builder,
-                                           physical_type,
-                                           class_num_vec,
-                                           x,
-                                           y,
-                                           physical_type->width,
-                                           physical_type->height,
-                                           index);
-
-                /* Limited sides for grids
-                 *   The wanted side depends on the location of the grid.
-                 *   In particular for perimeter grid,
-                 *   -------------------------------------------------------
-                 *   Grid location |  IPIN side
-                 *   -------------------------------------------------------
-                 *   TOP           |  BOTTOM
-                 *   -------------------------------------------------------
-                 *   RIGHT         |  LEFT
-                 *   -------------------------------------------------------
-                 *   BOTTOM        |  TOP
-                 *   -------------------------------------------------------
-                 *   LEFT          |  RIGHT
-                 *   -------------------------------------------------------
-                 *   TOP-LEFT      |  BOTTOM & RIGHT
-                 *   -------------------------------------------------------
-                 *   TOP-RIGHT     |  BOTTOM & LEFT
-                 *   -------------------------------------------------------
-                 *   BOTTOM-LEFT   |  TOP & RIGHT
-                 *   -------------------------------------------------------
-                 *   BOTTOM-RIGHT  |  TOP & LEFT
-                 *   -------------------------------------------------------
-                 *   Other         |  First come first fit
-                 *   -------------------------------------------------------
-                 *
-                 * Special for IPINs:
-                 *   If there are multiple wanted sides, first come first fit is applied
-                 *   This guarantee that there is only a unique rr_node
-                 *   for the same input pin on multiple sides, and thus avoid multiple driver problems
-                 */
-                std::vector<e_side> wanted_sides;
-                if (grid.height() - 1 == y) { /* TOP side */
-                    wanted_sides.push_back(BOTTOM);
-                }
-                if (grid.width() - 1 == x) { /* RIGHT side */
-                    wanted_sides.push_back(LEFT);
-                }
-                if (0 == y) { /* BOTTOM side */
-                    wanted_sides.push_back(TOP);
-                }
-                if (0 == x) { /* LEFT side */
-                    wanted_sides.push_back(RIGHT);
-                }
-
-                /* If wanted sides is empty still, this block does not have specific wanted sides,
-                 * Deposit all the sides
-                 */
-                if (wanted_sides.empty()) {
-                    for (e_side side : {TOP, BOTTOM, LEFT, RIGHT}) {
-                        wanted_sides.push_back(side);
->>>>>>> b86ab992
                     }
 
                     add_pins_spatial_lookup(rr_graph_builder,
@@ -1290,8 +1209,8 @@
             for (int height_offset = 0; height_offset < physical_type_ptr->height; ++height_offset) {
                 int y_tile = root_y + height_offset;
                 //only nodes on the tile may be located in a location other than the root-location
-                rr_graph_builder.node_lookup().reserve_nodes(layer,x_tile, y_tile, OPIN, physical_type_ptr->num_pins, side);
-                rr_graph_builder.node_lookup().reserve_nodes(layer,x_tile, y_tile, IPIN, physical_type_ptr->num_pins, side);
+                rr_graph_builder.node_lookup().reserve_nodes(layer, x_tile, y_tile, OPIN, physical_type_ptr->num_pins, side);
+                rr_graph_builder.node_lookup().reserve_nodes(layer, x_tile, y_tile, IPIN, physical_type_ptr->num_pins, side);
             }
         }
     }
@@ -1308,11 +1227,11 @@
             int y_tile = root_y + y_offset[pin_coord_idx];
             auto side = pin_sides[pin_coord_idx];
             if (pin_type == DRIVER) {
-                rr_graph_builder.node_lookup().add_node(RRNodeId(*index),layer, x_tile, y_tile, OPIN, pin_num, side);
+                rr_graph_builder.node_lookup().add_node(RRNodeId(*index), layer, x_tile, y_tile, OPIN, pin_num, side);
                 assigned_to_rr_node = true;
             } else {
                 VTR_ASSERT(pin_type == RECEIVER);
-                rr_graph_builder.node_lookup().add_node(RRNodeId(*index),layer, x_tile, y_tile, IPIN, pin_num, side);
+                rr_graph_builder.node_lookup().add_node(RRNodeId(*index), layer, x_tile, y_tile, IPIN, pin_num, side);
                 assigned_to_rr_node = true;
             }
         }
@@ -1344,20 +1263,19 @@
                                        int* index) {
     for (int x_tile = root_x; x_tile < (root_x + block_width); x_tile++) {
         for (int y_tile = root_y; y_tile < (root_y + block_height); y_tile++) {
-            rr_graph_builder.node_lookup().reserve_nodes(layer,x_tile, y_tile, SOURCE, class_num_vec.size(), SIDES[0]);
-            rr_graph_builder.node_lookup().reserve_nodes(layer,x_tile, y_tile, SINK, class_num_vec.size(), SIDES[0]);
+            rr_graph_builder.node_lookup().reserve_nodes(layer, x_tile, y_tile, SOURCE, class_num_vec.size(), SIDES[0]);
+            rr_graph_builder.node_lookup().reserve_nodes(layer, x_tile, y_tile, SINK, class_num_vec.size(), SIDES[0]);
         }
     }
 
     for (auto class_num : class_num_vec) {
         auto class_type = get_class_type_from_class_physical_num(physical_type_ptr, class_num);
         if (class_type == DRIVER) {
-
-            rr_graph_builder.node_lookup().add_node(RRNodeId(*index),layer, root_x, root_y, SOURCE, class_num);
+            rr_graph_builder.node_lookup().add_node(RRNodeId(*index), layer, root_x, root_y, SOURCE, class_num);
         } else {
             VTR_ASSERT(class_type == RECEIVER);
 
-            rr_graph_builder.node_lookup().add_node(RRNodeId(*index),layer, root_x, root_y, SINK, class_num);
+            rr_graph_builder.node_lookup().add_node(RRNodeId(*index), layer, root_x, root_y, SINK, class_num);
         }
         ++(*index);
     }
@@ -1372,11 +1290,11 @@
             }
             int curr_x = root_x + x_offset;
             int curr_y = root_y + y_offset;
-            rr_graph_builder.node_lookup().mirror_nodes(layer,vtr::Point<int>(root_x, root_y),
+            rr_graph_builder.node_lookup().mirror_nodes(layer, vtr::Point<int>(root_x, root_y),
                                                         vtr::Point<int>(curr_x, curr_y),
                                                         SOURCE,
                                                         SIDES[0]);
-            rr_graph_builder.node_lookup().mirror_nodes(layer,vtr::Point<int>(root_x, root_y),
+            rr_graph_builder.node_lookup().mirror_nodes(layer, vtr::Point<int>(root_x, root_y),
                                                         vtr::Point<int>(curr_x, curr_y),
                                                         SINK,
                                                         SIDES[0]);
@@ -1408,9 +1326,9 @@
     /* Alloc the lookup table */
     for (t_rr_type rr_type : RR_TYPES) {
         if (rr_type == CHANX) {
-            rr_graph_builder.node_lookup().resize_nodes(grid.get_num_layers(),grid.height(), grid.width(), rr_type, NUM_SIDES);
+            rr_graph_builder.node_lookup().resize_nodes(grid.get_num_layers(), grid.height(), grid.width(), rr_type, NUM_SIDES);
         } else {
-            rr_graph_builder.node_lookup().resize_nodes(grid.get_num_layers(),grid.width(), grid.height(), rr_type, NUM_SIDES);
+            rr_graph_builder.node_lookup().resize_nodes(grid.get_num_layers(), grid.width(), grid.height(), rr_type, NUM_SIDES);
         }
     }
 
@@ -1418,9 +1336,9 @@
     load_block_rr_indices(rr_graph_builder, grid, index, is_flat);
 
     /* Load the data for x and y channels */
-    load_chan_rr_indices(nodes_per_chan->x_max,grid, grid.width(), grid.height(),
+    load_chan_rr_indices(nodes_per_chan->x_max, grid, grid.width(), grid.height(),
                          CHANX, chan_details_x, rr_graph_builder, index);
-    load_chan_rr_indices(nodes_per_chan->y_max,grid, grid.height(), grid.width(),
+    load_chan_rr_indices(nodes_per_chan->y_max, grid, grid.height(), grid.width(),
                          CHANY, chan_details_y, rr_graph_builder, index);
 }
 
@@ -1429,8 +1347,7 @@
                                                   const vtr::vector<ClusterBlockId, t_cluster_pin_chain>& pin_chains,
                                                   const vtr::vector<ClusterBlockId, std::unordered_set<int>>& pin_chains_num,
                                                   int* index) {
-<<<<<<< HEAD
-    for(int layer = 0; layer < grid.get_num_layers(); layer++){
+    for (int layer = 0; layer < grid.get_num_layers(); layer++) {
         for (int x = 0; x < (int)grid.width(); x++) {
             for (int y = 0; y < (int)grid.height(); y++) {
                 //Process each block from it's root location
@@ -1440,7 +1357,7 @@
                     // Note that SINKS/SOURCES have no side, so we always use side 0
                     std::vector<int> class_num_vec;
                     std::vector<int> pin_num_vec;
-                    class_num_vec = get_cluster_netlist_intra_tile_classes_at_loc(layer,x, y, physical_type);
+                    class_num_vec = get_cluster_netlist_intra_tile_classes_at_loc(layer, x, y, physical_type);
                     pin_num_vec = get_cluster_netlist_intra_tile_pins_at_loc(layer,
                                                                              x,
                                                                              y,
@@ -1468,41 +1385,6 @@
                                             index,
                                             wanted_sides);
                 }
-=======
-    for (size_t x = 0; x < grid.width(); x++) {
-        for (size_t y = 0; y < grid.height(); y++) {
-            //Process each block from it's root location
-            if (grid.get_width_offset(x, y) == 0 && grid.get_height_offset(x, y) == 0) {
-                t_physical_tile_type_ptr physical_type = grid.get_physical_type(x, y);
-                //Assign indices for SINKs and SOURCEs
-                // Note that SINKS/SOURCES have no side, so we always use side 0
-                std::vector<int> class_num_vec;
-                std::vector<int> pin_num_vec;
-                class_num_vec = get_cluster_netlist_intra_tile_classes_at_loc(x, y, physical_type);
-                pin_num_vec = get_cluster_netlist_intra_tile_pins_at_loc(x,
-                                                                         y,
-                                                                         pin_chains,
-                                                                         pin_chains_num,
-                                                                         physical_type);
-                add_classes_spatial_lookup(rr_graph_builder,
-                                           physical_type,
-                                           class_num_vec,
-                                           x,
-                                           y,
-                                           physical_type->width,
-                                           physical_type->height,
-                                           index);
-
-                std::vector<e_side> wanted_sides;
-                wanted_sides.push_back(e_side::TOP);
-                add_pins_spatial_lookup(rr_graph_builder,
-                                        physical_type,
-                                        pin_num_vec,
-                                        x,
-                                        y,
-                                        index,
-                                        wanted_sides);
->>>>>>> b86ab992
             }
         }
     }
@@ -1528,17 +1410,16 @@
     int height = grid.height();
     int layer = grid.get_num_layers();
 
-    for(int l = 0; l < layer; ++l){
+    for (int l = 0; l < layer; ++l) {
         for (int x = 0; x < width; ++x) {
             for (int y = 0; y < height; ++y) {
                 for (t_rr_type rr_type : RR_TYPES) {
                     /* Get the list of nodes at a specific location (x, y) */
                     std::vector<RRNodeId> nodes_from_lookup;
                     if (rr_type == CHANX || rr_type == CHANY) {
-
-                        nodes_from_lookup = rr_graph.node_lookup().find_channel_nodes(l,x, y, rr_type);
+                        nodes_from_lookup = rr_graph.node_lookup().find_channel_nodes(l, x, y, rr_type);
                     } else {
-                        nodes_from_lookup = rr_graph.node_lookup().find_grid_nodes_at_all_sides(l,x, y, rr_type);
+                        nodes_from_lookup = rr_graph.node_lookup().find_grid_nodes_at_all_sides(l, x, y, rr_type);
                     }
                     for (RRNodeId inode : nodes_from_lookup) {
                         rr_node_counts[inode]++;
@@ -1724,11 +1605,7 @@
                 }
 
                 /* PAJ - if the pointed to is an EMPTY then shouldn't look for ipins */
-<<<<<<< HEAD
                 auto type = device_ctx.grid.get_physical_type({x, y, layer});
-=======
-                auto type = device_ctx.grid.get_physical_type(x, y);
->>>>>>> b86ab992
                 if (type == device_ctx.EMPTY_PHYSICAL_TILE_TYPE)
                     continue;
 
@@ -1741,13 +1618,8 @@
 
                 /* We need the type to find the ipin map for this type */
 
-<<<<<<< HEAD
                 int width_offset = device_ctx.grid.get_width_offset({x, y, layer});
                 int height_offset = device_ctx.grid.get_height_offset({x, y, layer});
-=======
-                int width_offset = device_ctx.grid.get_width_offset(x, y);
-                int height_offset = device_ctx.grid.get_height_offset(x, y);
->>>>>>> b86ab992
 
                 max_conn = track_to_pin_lookup[type->index][phy_track][width_offset][height_offset][side].size();
                 for (iconn = 0; iconn < max_conn; iconn++) {
@@ -1755,7 +1627,7 @@
 
                     /* Check there is a connection and Fc map isn't wrong */
                     /*int to_node = get_rr_node_index(L_rr_node_indices, x + width_offset, y + height_offset, IPIN, ipin, side);*/
-                    RRNodeId to_node = rr_graph_builder.node_lookup().find_node(layer,x, y, IPIN, ipin, side);
+                    RRNodeId to_node = rr_graph_builder.node_lookup().find_node(layer, x, y, IPIN, ipin, side);
                     if (to_node) {
                         rr_edges_to_create.emplace_back(from_rr_node, to_node, wire_to_ipin_switch);
                         ++num_conn;
@@ -2075,7 +1947,7 @@
     num_conn = 0;
     for (iconn = 0; iconn < conn_tracks.size(); ++iconn) {
         to_track = conn_tracks[iconn];
-        RRNodeId to_node = rr_graph_builder.node_lookup().find_node(layer,to_x, to_y, to_type, to_track);
+        RRNodeId to_node = rr_graph_builder.node_lookup().find_node(layer, to_x, to_y, to_type, to_track);
 
         if (!to_node) {
             continue;
@@ -2155,7 +2027,7 @@
             if (conn_vector.at(iconn).from_wire != from_wire) continue;
 
             int to_wire = conn_vector.at(iconn).to_wire;
-            RRNodeId to_node = rr_graph_builder.node_lookup().find_node(layer,to_x, to_y, to_chan_type, to_wire);
+            RRNodeId to_node = rr_graph_builder.node_lookup().find_node(layer, to_x, to_y, to_chan_type, to_wire);
 
             if (!to_node) {
                 continue;
@@ -2251,7 +2123,7 @@
                 to_track = mux_labels[(to_mux + i) % num_labels];
                 sblock_pattern[sb_x][sb_y][from_side][to_side][from_track][j + 1] = to_track;
             }
-            RRNodeId to_node = rr_graph_builder.node_lookup().find_node(layer,to_x, to_y, to_type, to_track);
+            RRNodeId to_node = rr_graph_builder.node_lookup().find_node(layer, to_x, to_y, to_type, to_track);
 
             if (!to_node) {
                 continue;
@@ -2882,15 +2754,9 @@
         x_coord = from_chan_coord;
     }
 
-<<<<<<< HEAD
-    auto blk_type = grid.get_physical_type({x_coord, y_coord,layer_num});
-    int width_offset = grid.get_width_offset({x_coord, y_coord,layer_num});
-    int height_offset = grid.get_height_offset({x_coord, y_coord,layer_num});
-=======
-    auto blk_type = grid.get_physical_type(x_coord, y_coord);
-    int width_offset = grid.get_width_offset(x_coord, y_coord);
-    int height_offset = grid.get_height_offset(x_coord, y_coord);
->>>>>>> b86ab992
+    auto blk_type = grid.get_physical_type({x_coord, y_coord, layer_num});
+    int width_offset = grid.get_width_offset({x_coord, y_coord, layer_num});
+    int height_offset = grid.get_height_offset({x_coord, y_coord, layer_num});
 
     e_sb_type sb_type = blk_type->switchblock_locations[width_offset][height_offset];
     auto switch_override = blk_type->switchblock_switch_overrides[width_offset][height_offset];
