--- conflicted
+++ resolved
@@ -633,15 +633,12 @@
         return side_tt[size_t(side)];
     }
 
-<<<<<<< HEAD
   public:
-=======
     inline void clear_node_first_edge() {
         node_first_edge_.clear();
     }
 
   private:
->>>>>>> 7a440a99
     friend struct edge_swapper;
     friend class edge_sort_iterator;
     friend class edge_compare_dest_node;
